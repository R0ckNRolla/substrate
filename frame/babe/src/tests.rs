// Copyright 2019-2020 Parity Technologies (UK) Ltd.
// This file is part of Substrate.

// Substrate is free software: you can redistribute it and/or modify
// it under the terms of the GNU General Public License as published by
// the Free Software Foundation, either version 3 of the License, or
// (at your option) any later version.

// Substrate is distributed in the hope that it will be useful,
// but WITHOUT ANY WARRANTY; without even the implied warranty of
// MERCHANTABILITY or FITNESS FOR A PARTICULAR PURPOSE.  See the
// GNU General Public License for more details.

// You should have received a copy of the GNU General Public License
// along with Substrate.  If not, see <http://www.gnu.org/licenses/>.

//! Consensus extension module tests for BABE consensus.

use super::*;
use mock::*;
use sp_runtime::{traits::OnFinalize};
use pallet_session::ShouldEndSession;

const EMPTY_RANDOMNESS: [u8; 32] = [
	74, 25, 49, 128, 53, 97, 244, 49,
	222, 202, 176, 2, 231, 66, 95, 10,
	133, 49, 213, 228, 86, 161, 164, 127,
	217, 153, 138, 37, 48, 192, 248, 0,
];

<<<<<<< HEAD
=======
fn make_pre_digest(
	authority_index: sp_consensus_babe::AuthorityIndex,
	slot_number: sp_consensus_babe::SlotNumber,
	vrf_output: [u8; sp_consensus_babe::VRF_OUTPUT_LENGTH],
	vrf_proof: [u8; sp_consensus_babe::VRF_PROOF_LENGTH],
) -> Digest {
	let digest_data = sp_consensus_babe::digests::RawPreDigest::Primary {
		authority_index,
		slot_number,
		vrf_output,
		vrf_proof,
	};
	let log = DigestItem::PreRuntime(sp_consensus_babe::BABE_ENGINE_ID, digest_data.encode());
	Digest { logs: vec![log] }
}

>>>>>>> 657484a4
#[test]
fn empty_randomness_is_correct() {
	let s = compute_randomness([0; RANDOMNESS_LENGTH], 0, std::iter::empty(), None);
	assert_eq!(s, EMPTY_RANDOMNESS);
}

#[test]
fn initial_values() {
	new_test_ext(vec![0, 1, 2, 3]).execute_with(|| {
		assert_eq!(Babe::authorities().len(), 4)
	})
}

#[test]
fn check_module() {
	new_test_ext(vec![0, 1, 2, 3]).execute_with(|| {
		assert!(!Babe::should_end_session(0), "Genesis does not change sessions");
		assert!(!Babe::should_end_session(200000),
			"BABE does not include the block number in epoch calculations");
	})
}

type System = frame_system::Module<Test>;

#[test]
fn first_block_epoch_zero_start() {
	new_test_ext(vec![0, 1, 2, 3]).execute_with(|| {
		let genesis_slot = 100;
		let first_vrf = [1; 32];
		let pre_digest = make_pre_digest(
			0,
			genesis_slot,
			first_vrf,
			[0xff; 64],
		);

		assert_eq!(Babe::genesis_slot(), 0);
		System::initialize(
			&1,
			&Default::default(),
			&Default::default(),
			&pre_digest,
			Default::default(),
		);

		// see implementation of the function for details why: we issue an
		// epoch-change digest but don't do it via the normal session mechanism.
		assert!(!Babe::should_end_session(1));
		assert_eq!(Babe::genesis_slot(), genesis_slot);
		assert_eq!(Babe::current_slot(), genesis_slot);
		assert_eq!(Babe::epoch_index(), 0);

		Babe::on_finalize(1);
		let header = System::finalize();

		assert_eq!(SegmentIndex::get(), 0);
		assert_eq!(UnderConstruction::get(0), vec![first_vrf]);
		assert_eq!(Babe::randomness(), [0; 32]);
		assert_eq!(NextRandomness::get(), [0; 32]);

		assert_eq!(header.digest.logs.len(), 2);
		assert_eq!(pre_digest.logs.len(), 1);
		assert_eq!(header.digest.logs[0], pre_digest.logs[0]);

		let authorities = Babe::authorities();
		let consensus_log = sp_consensus_babe::ConsensusLog::NextEpochData(
			sp_consensus_babe::digests::NextEpochDescriptor {
				authorities,
				randomness: Babe::randomness(),
			}
		);
		let consensus_digest = DigestItem::Consensus(BABE_ENGINE_ID, consensus_log.encode());

		// first epoch descriptor has same info as last.
		assert_eq!(header.digest.logs[1], consensus_digest.clone())
	})
}

#[test]
fn authority_index() {
	new_test_ext(vec![0, 1, 2, 3]).execute_with(|| {
		assert_eq!(
			Babe::find_author((&[(BABE_ENGINE_ID, &[][..])]).into_iter().cloned()), None,
			"Trivially invalid authorities are ignored")
	})
}

#[test]
fn can_predict_next_epoch_change() {
	new_test_ext(vec![]).execute_with(|| {
		assert_eq!(<Test as Trait>::EpochDuration::get(), 3);
		// this sets the genesis slot to 6;
		go_to_block(1, 6);
		assert_eq!(Babe::genesis_slot(), 6);
		assert_eq!(Babe::current_slot(), 6);
		assert_eq!(Babe::epoch_index(), 0);

		progress_to_block(5);

		assert_eq!(Babe::epoch_index(), 5 / 3);
		assert_eq!(Babe::current_slot(), 10);

		// next epoch change will be at
		assert_eq!(Babe::current_epoch_start(), 9); // next change will be 12, 2 slots from now
		assert_eq!(Babe::next_expected_epoch_change(System::block_number()), 5 + 2);
	})
}<|MERGE_RESOLUTION|>--- conflicted
+++ resolved
@@ -18,7 +18,7 @@
 
 use super::*;
 use mock::*;
-use sp_runtime::{traits::OnFinalize};
+use sp_runtime::traits::OnFinalize;
 use pallet_session::ShouldEndSession;
 
 const EMPTY_RANDOMNESS: [u8; 32] = [
@@ -28,25 +28,6 @@
 	217, 153, 138, 37, 48, 192, 248, 0,
 ];
 
-<<<<<<< HEAD
-=======
-fn make_pre_digest(
-	authority_index: sp_consensus_babe::AuthorityIndex,
-	slot_number: sp_consensus_babe::SlotNumber,
-	vrf_output: [u8; sp_consensus_babe::VRF_OUTPUT_LENGTH],
-	vrf_proof: [u8; sp_consensus_babe::VRF_PROOF_LENGTH],
-) -> Digest {
-	let digest_data = sp_consensus_babe::digests::RawPreDigest::Primary {
-		authority_index,
-		slot_number,
-		vrf_output,
-		vrf_proof,
-	};
-	let log = DigestItem::PreRuntime(sp_consensus_babe::BABE_ENGINE_ID, digest_data.encode());
-	Digest { logs: vec![log] }
-}
-
->>>>>>> 657484a4
 #[test]
 fn empty_randomness_is_correct() {
 	let s = compute_randomness([0; RANDOMNESS_LENGTH], 0, std::iter::empty(), None);
