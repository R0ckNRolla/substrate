// This file is part of Substrate.

// Copyright (C) 2018-2021 Parity Technologies (UK) Ltd.
// SPDX-License-Identifier: Apache-2.0

// Licensed under the Apache License, Version 2.0 (the "License");
// you may not use this file except in compliance with the License.
// You may obtain a copy of the License at
//
// 	http://www.apache.org/licenses/LICENSE-2.0
//
// Unless required by applicable law or agreed to in writing, software
// distributed under the License is distributed on an "AS IS" BASIS,
// WITHOUT WARRANTIES OR CONDITIONS OF ANY KIND, either express or implied.
// See the License for the specific language governing permissions and
// limitations under the License.

//! This module provides a means for executing contracts
//! represented in wasm.

#[macro_use]
mod env_def;
mod code_cache;
mod prepare;
mod runtime;

#[cfg(feature = "runtime-benchmarks")]
pub use self::code_cache::reinstrument;
pub use self::runtime::{ReturnCode, Runtime, RuntimeCosts};
use crate::{
	exec::{ExecResult, Executable, ExportedFunction, Ext},
	gas::GasMeter,
	wasm::env_def::FunctionImplProvider,
	AccountIdOf, BalanceOf, CodeHash, CodeStorage, Config, Schedule,
};
use codec::{Decode, Encode};
use frame_support::{
	dispatch::{DispatchError, DispatchResult},
	pallet_prelude::MaxEncodedLen,
};
use sp_core::crypto::UncheckedFrom;
use sp_sandbox::{SandboxEnvironmentBuilder, SandboxInstance, SandboxMemory};
use sp_std::prelude::*;
#[cfg(test)]
pub use tests::MockExt;

/// A prepared wasm module ready for execution.
///
/// # Note
///
/// This data structure is mostly immutable once created and stored. The exceptions that
/// can be changed by calling a contract are `instruction_weights_version` and `code`.
/// `instruction_weights_version` and `code` change when a contract with an outdated instrumention
/// is called. Therefore one must be careful when holding any in-memory representation of this
/// type while calling into a contract as those fields can get out of date.
#[derive(Clone, Encode, Decode, scale_info::TypeInfo)]
#[scale_info(skip_type_params(T))]
pub struct PrefabWasmModule<T: Config> {
	/// Version of the instruction weights with which the code was instrumented.
	#[codec(compact)]
	instruction_weights_version: u32,
	/// Initial memory size of a contract's sandbox.
	#[codec(compact)]
	initial: u32,
	/// The maximum memory size of a contract's sandbox.
	#[codec(compact)]
	maximum: u32,
	/// This field is reserved for future evolution of format.
	///
	/// For now this field is serialized as `None`. In the future we are able to change the
	/// type parameter to a new struct that contains the fields that we want to add.
	/// That new struct would also contain a reserved field for its future extensions.
	/// This works because in SCALE `None` is encoded independently from the type parameter
	/// of the option.
	_reserved: Option<()>,
	/// Code instrumented with the latest schedule.
	code: Vec<u8>,
	/// The uninstrumented, pristine version of the code.
	///
	/// It is not stored because the pristine code has its own storage item. The value
	/// is only `Some` when this module was created from an `original_code` and `None` if
	/// it was loaded from storage.
	#[codec(skip)]
	original_code: Option<Vec<u8>>,
	/// The code hash of the stored code which is defined as the hash over the `original_code`.
	///
	/// As the map key there is no need to store the hash in the value, too. It is set manually
	/// when loading the module from storage.
	#[codec(skip)]
	code_hash: CodeHash<T>,
	// This isn't needed for contract execution and does not get loaded from storage by defaut.
	// It is `Some` if and only if this struct was generated from code.
	#[codec(skip)]
	owner_info: Option<OwnerInfo<T>>,
}

/// Information that belongs to a [`PrefabWasmModule`] but is stored separately.
///
/// It is stored in a seperate storage entry to avoid loading the code when not necessary.
#[derive(Clone, Encode, Decode, scale_info::TypeInfo, MaxEncodedLen)]
#[codec(mel_bound(T: Config))]
#[scale_info(skip_type_params(T))]
pub struct OwnerInfo<T: Config> {
	/// The account that has deployed the contract and hence is allowed to remove it.
	owner: AccountIdOf<T>,
	/// The amount of balance that was deposited by the owner in order to deploy it.
	#[codec(compact)]
	deposit: BalanceOf<T>,
	/// The number of contracts that use this as their code.
	#[codec(compact)]
	refcount: u64,
}

impl ExportedFunction {
	/// The wasm export name for the function.
	fn identifier(&self) -> &str {
		match self {
			Self::Constructor => "deploy",
			Self::Call => "call",
		}
	}
}

impl<T: Config> PrefabWasmModule<T>
where
	T::AccountId: UncheckedFrom<T::Hash> + AsRef<[u8]>,
{
	/// Create the module by checking and instrumenting `original_code`.
	///
	/// This does **not** store the module. For this one need to either call [`Self::store`]
	/// or [`<Self as Executable>::execute`].
	pub fn from_code(
		original_code: Vec<u8>,
		schedule: &Schedule<T>,
		owner: AccountIdOf<T>,
	) -> Result<Self, DispatchError> {
		prepare::prepare_contract(original_code, schedule, owner).map_err(Into::into)
	}

	/// Store the code without instantiating it.
	///
	/// Otherwise the code is stored when [`<Self as Executable>::execute`] is called.
	pub fn store(self) -> DispatchResult {
		code_cache::store(self, false)
	}

	/// Remove the code from storage and refund the deposit to its owner.
	///
	/// Applies all necessary checks before removing the code.
	pub fn remove(origin: &T::AccountId, code_hash: CodeHash<T>) -> DispatchResult {
		code_cache::try_remove::<T>(origin, code_hash)
	}

	/// Returns whether there is an deposit to be payed for this module.
	///
	/// Returns `0` if the module is already in storage and hence no deposit will
	/// be charged when storing it.
	pub fn open_deposit(&self) -> BalanceOf<T> {
		if <CodeStorage<T>>::contains_key(&self.code_hash) {
			0u32.into()
		} else {
			// Only already in-storage contracts have their `owner_info` set to `None`.
			// Therefore is is correct to return `0` in this case.
			self.owner_info.as_ref().map(|i| i.deposit).unwrap_or_default()
		}
	}

	/// Create and store the module without checking nor instrumenting the passed code.
	///
	/// # Note
	///
	/// This is useful for benchmarking where we don't want instrumentation to skew
	/// our results. This also does not collect any deposit from the `owner`.
	#[cfg(feature = "runtime-benchmarks")]
	pub fn store_code_unchecked(
		original_code: Vec<u8>,
		schedule: &Schedule<T>,
		owner: T::AccountId,
	) -> DispatchResult {
		let executable = prepare::benchmarking::prepare_contract(original_code, schedule, owner)
			.map_err::<DispatchError, _>(Into::into)?;
		code_cache::store(executable, false)
	}

	/// Decrement instruction_weights_version by 1. Panics if it is already 0.
	#[cfg(test)]
	pub fn decrement_version(&mut self) {
		self.instruction_weights_version = self.instruction_weights_version.checked_sub(1).unwrap();
	}
}

impl<T: Config> OwnerInfo<T> {
	/// Return the refcount of the module.
	#[cfg(test)]
	pub fn refcount(&self) -> u64 {
		self.refcount
	}
}

impl<T: Config> Executable<T> for PrefabWasmModule<T>
where
	T::AccountId: UncheckedFrom<T::Hash> + AsRef<[u8]>,
{
	fn from_storage(
		code_hash: CodeHash<T>,
		schedule: &Schedule<T>,
		gas_meter: &mut GasMeter<T>,
	) -> Result<Self, DispatchError> {
		code_cache::load(code_hash, schedule, gas_meter)
	}

	fn remove_user(code_hash: CodeHash<T>) -> Result<(), DispatchError> {
		code_cache::decrement_refcount::<T>(code_hash)
	}

	fn execute<E: Ext<T = T>>(
		self,
		ext: &mut E,
		function: &ExportedFunction,
		input_data: Vec<u8>,
	) -> ExecResult {
		let memory = sp_sandbox::default_executor::Memory::new(self.initial, Some(self.maximum))
			.unwrap_or_else(|_| {
				// unlike `.expect`, explicit panic preserves the source location.
				// Needed as we can't use `RUST_BACKTRACE` in here.
				panic!(
					"exec.prefab_module.initial can't be greater than exec.prefab_module.maximum;
						thus Memory::new must not fail;
						qed"
				)
			});

		let mut imports = sp_sandbox::default_executor::EnvironmentDefinitionBuilder::new();
		imports.add_memory(self::prepare::IMPORT_MODULE_MEMORY, "memory", memory.clone());
		runtime::Env::impls(&mut |module, name, func_ptr| {
			imports.add_host_func(module, name, func_ptr);
		});

		// We store before executing so that the code hash is available in the constructor.
		let code = self.code.clone();
		if let &ExportedFunction::Constructor = function {
			code_cache::store(self, true)?;
		}

		// Instantiate the instance from the instrumented module code and invoke the contract
		// entrypoint.
<<<<<<< HEAD
		let mut runtime = Runtime::new(ext, input_data, memory);
		let result = sp_sandbox::Instance::new(&code, &imports, &mut runtime)
=======
		let result = sp_sandbox::default_executor::Instance::new(&code, &imports, &mut runtime)
>>>>>>> 4581dd99
			.and_then(|mut instance| instance.invoke(function.identifier(), &[], &mut runtime));

		runtime.to_execution_result(result)
	}

	fn code_hash(&self) -> &CodeHash<T> {
		&self.code_hash
	}

	fn code_len(&self) -> u32 {
		self.code.len() as u32
	}
}

#[cfg(test)]
mod tests {
	use super::*;
	use crate::{
		exec::{
			AccountIdOf, BlockNumberOf, ErrorOrigin, ExecError, Executable, Ext, SeedOf, StorageKey,
		},
		gas::GasMeter,
		storage,
		tests::{Call, Test, ALICE, BOB},
		BalanceOf, CodeHash, Error, Pallet as Contracts,
	};
	use assert_matches::assert_matches;
	use frame_support::{
		assert_ok,
		dispatch::{DispatchResult, DispatchResultWithPostInfo},
		weights::Weight,
	};
	use hex_literal::hex;
	use pallet_contracts_primitives::{ExecReturnValue, ReturnFlags};
	use pretty_assertions::assert_eq;
	use sp_core::{Bytes, H256};
	use sp_runtime::DispatchError;
	use std::{borrow::BorrowMut, cell::RefCell, collections::HashMap};

	#[derive(Debug, PartialEq, Eq)]
	struct InstantiateEntry {
		code_hash: H256,
		endowment: u64,
		data: Vec<u8>,
		gas_left: u64,
		salt: Vec<u8>,
	}

	#[derive(Debug, PartialEq, Eq)]
	struct TerminationEntry {
		beneficiary: AccountIdOf<Test>,
	}

	#[derive(Debug, PartialEq, Eq)]
	struct TransferEntry {
		to: AccountIdOf<Test>,
		value: u64,
	}

	#[derive(Debug, PartialEq, Eq)]
	struct CallEntry {
		to: AccountIdOf<Test>,
		value: u64,
		data: Vec<u8>,
		allows_reentry: bool,
	}

	pub struct MockExt {
		storage: HashMap<StorageKey, Vec<u8>>,
		instantiates: Vec<InstantiateEntry>,
		terminations: Vec<TerminationEntry>,
		calls: Vec<CallEntry>,
		transfers: Vec<TransferEntry>,
		// (topics, data)
		events: Vec<(Vec<H256>, Vec<u8>)>,
		runtime_calls: RefCell<Vec<Call>>,
		schedule: Schedule<Test>,
		gas_meter: GasMeter<Test>,
		debug_buffer: Vec<u8>,
		ecdsa_recover: RefCell<Vec<([u8; 65], [u8; 32])>>,
	}

	/// The call is mocked and just returns this hardcoded value.
	fn call_return_data() -> Bytes {
		Bytes(vec![0xDE, 0xAD, 0xBE, 0xEF])
	}

	impl Default for MockExt {
		fn default() -> Self {
			Self {
				storage: Default::default(),
				instantiates: Default::default(),
				terminations: Default::default(),
				calls: Default::default(),
				transfers: Default::default(),
				events: Default::default(),
				runtime_calls: Default::default(),
				schedule: Default::default(),
				gas_meter: GasMeter::new(10_000_000_000),
				debug_buffer: Default::default(),
				ecdsa_recover: Default::default(),
			}
		}
	}

	impl Ext for MockExt {
		type T = Test;

		fn call(
			&mut self,
			_gas_limit: Weight,
			to: AccountIdOf<Self::T>,
			value: u64,
			data: Vec<u8>,
			allows_reentry: bool,
		) -> Result<ExecReturnValue, ExecError> {
			self.calls.push(CallEntry { to, value, data, allows_reentry });
			Ok(ExecReturnValue { flags: ReturnFlags::empty(), data: call_return_data() })
		}
		fn instantiate(
			&mut self,
			gas_limit: Weight,
			code_hash: CodeHash<Test>,
			endowment: u64,
			data: Vec<u8>,
			salt: &[u8],
		) -> Result<(AccountIdOf<Self::T>, ExecReturnValue), ExecError> {
			self.instantiates.push(InstantiateEntry {
				code_hash: code_hash.clone(),
				endowment,
				data: data.to_vec(),
				gas_left: gas_limit,
				salt: salt.to_vec(),
			});
			Ok((
				Contracts::<Test>::contract_address(&ALICE, &code_hash, salt),
				ExecReturnValue { flags: ReturnFlags::empty(), data: Bytes(Vec::new()) },
			))
		}
		fn transfer(&mut self, to: &AccountIdOf<Self::T>, value: u64) -> Result<(), DispatchError> {
			self.transfers.push(TransferEntry { to: to.clone(), value });
			Ok(())
		}
		fn terminate(&mut self, beneficiary: &AccountIdOf<Self::T>) -> Result<(), DispatchError> {
			self.terminations.push(TerminationEntry { beneficiary: beneficiary.clone() });
			Ok(())
		}
		fn get_storage(&mut self, key: &StorageKey) -> Option<Vec<u8>> {
			self.storage.get(key).cloned()
		}
		fn set_storage(&mut self, key: StorageKey, value: Option<Vec<u8>>) -> DispatchResult {
			*self.storage.entry(key).or_insert(Vec::new()) = value.unwrap_or(Vec::new());
			Ok(())
		}
		fn caller(&self) -> &AccountIdOf<Self::T> {
			&ALICE
		}
		fn address(&self) -> &AccountIdOf<Self::T> {
			&BOB
		}
		fn balance(&self) -> u64 {
			228
		}
		fn value_transferred(&self) -> u64 {
			1337
		}
		fn now(&self) -> &u64 {
			&1111
		}
		fn minimum_balance(&self) -> u64 {
			666
		}
		fn random(&self, subject: &[u8]) -> (SeedOf<Self::T>, BlockNumberOf<Self::T>) {
			(H256::from_slice(subject), 42)
		}
		fn deposit_event(&mut self, topics: Vec<H256>, data: Vec<u8>) {
			self.events.push((topics, data))
		}
		fn block_number(&self) -> u64 {
			121
		}
		fn max_value_size(&self) -> u32 {
			16_384
		}
		fn get_weight_price(&self, weight: Weight) -> BalanceOf<Self::T> {
			BalanceOf::<Self::T>::from(1312_u32).saturating_mul(weight.into())
		}
		fn schedule(&self) -> &Schedule<Self::T> {
			&self.schedule
		}
		fn gas_meter(&mut self) -> &mut GasMeter<Self::T> {
			&mut self.gas_meter
		}
		fn storage_meter(&mut self) -> &mut storage::meter::NestedMeter<Self::T> {
			unimplemented!()
		}
		fn append_debug_buffer(&mut self, msg: &str) -> bool {
			self.debug_buffer.extend(msg.as_bytes());
			true
		}
		fn call_runtime(&self, call: <Self::T as Config>::Call) -> DispatchResultWithPostInfo {
			self.runtime_calls.borrow_mut().push(call);
			Ok(Default::default())
		}
		fn ecdsa_recover(
			&self,
			signature: &[u8; 65],
			message_hash: &[u8; 32],
		) -> Result<[u8; 33], ()> {
			self.ecdsa_recover.borrow_mut().push((signature.clone(), message_hash.clone()));
			Ok([3; 33])
		}
		fn contract_info(&mut self) -> &mut crate::ContractInfo<Self::T> {
			unimplemented!()
		}
	}

	fn execute<E: BorrowMut<MockExt>>(wat: &str, input_data: Vec<u8>, mut ext: E) -> ExecResult {
		let wasm = wat::parse_str(wat).unwrap();
		let schedule = crate::Schedule::default();
		let executable =
			PrefabWasmModule::<<MockExt as Ext>::T>::from_code(wasm, &schedule, ALICE).unwrap();
		executable.execute(ext.borrow_mut(), &ExportedFunction::Call, input_data)
	}

	const CODE_TRANSFER: &str = r#"
(module
	;; seal_transfer(
	;;    account_ptr: u32,
	;;    account_len: u32,
	;;    value_ptr: u32,
	;;    value_len: u32,
	;;) -> u32
	(import "seal0" "seal_transfer" (func $seal_transfer (param i32 i32 i32 i32) (result i32)))
	(import "env" "memory" (memory 1 1))
	(func (export "call")
		(drop
			(call $seal_transfer
				(i32.const 4)  ;; Pointer to "account" address.
				(i32.const 32)  ;; Length of "account" address.
				(i32.const 36) ;; Pointer to the buffer with value to transfer
				(i32.const 8)  ;; Length of the buffer with value to transfer.
			)
		)
	)
	(func (export "deploy"))

	;; Destination AccountId (ALICE)
	(data (i32.const 4)
		"\01\01\01\01\01\01\01\01\01\01\01\01\01\01\01\01"
		"\01\01\01\01\01\01\01\01\01\01\01\01\01\01\01\01"
	)

	;; Amount of value to transfer.
	;; Represented by u64 (8 bytes long) in little endian.
	(data (i32.const 36) "\99\00\00\00\00\00\00\00")
)
"#;

	#[test]
	fn contract_transfer() {
		let mut mock_ext = MockExt::default();
		assert_ok!(execute(CODE_TRANSFER, vec![], &mut mock_ext));

		assert_eq!(&mock_ext.transfers, &[TransferEntry { to: ALICE, value: 153 }]);
	}

	const CODE_CALL: &str = r#"
(module
	;; seal_call(
	;;    callee_ptr: u32,
	;;    callee_len: u32,
	;;    gas: u64,
	;;    value_ptr: u32,
	;;    value_len: u32,
	;;    input_data_ptr: u32,
	;;    input_data_len: u32,
	;;    output_ptr: u32,
	;;    output_len_ptr: u32
	;;) -> u32
	(import "seal0" "seal_call" (func $seal_call (param i32 i32 i64 i32 i32 i32 i32 i32 i32) (result i32)))
	(import "env" "memory" (memory 1 1))
	(func (export "call")
		(drop
			(call $seal_call
				(i32.const 4)  ;; Pointer to "callee" address.
				(i32.const 32)  ;; Length of "callee" address.
				(i64.const 0)  ;; How much gas to devote for the execution. 0 = all.
				(i32.const 36) ;; Pointer to the buffer with value to transfer
				(i32.const 8)  ;; Length of the buffer with value to transfer.
				(i32.const 44) ;; Pointer to input data buffer address
				(i32.const 4)  ;; Length of input data buffer
				(i32.const 4294967295) ;; u32 max value is the sentinel value: do not copy output
				(i32.const 0) ;; Length is ignored in this case
			)
		)
	)
	(func (export "deploy"))

	;; Destination AccountId (ALICE)
	(data (i32.const 4)
		"\01\01\01\01\01\01\01\01\01\01\01\01\01\01\01\01"
		"\01\01\01\01\01\01\01\01\01\01\01\01\01\01\01\01"
	)

	;; Amount of value to transfer.
	;; Represented by u64 (8 bytes long) in little endian.
	(data (i32.const 36) "\06\00\00\00\00\00\00\00")

	(data (i32.const 44) "\01\02\03\04")
)
"#;

	#[test]
	fn contract_call() {
		let mut mock_ext = MockExt::default();
		assert_ok!(execute(CODE_CALL, vec![], &mut mock_ext));

		assert_eq!(
			&mock_ext.calls,
			&[CallEntry { to: ALICE, value: 6, data: vec![1, 2, 3, 4], allows_reentry: true }]
		);
	}

	#[test]
	#[cfg(feature = "unstable-interface")]
	fn contract_call_forward_input() {
		const CODE: &str = r#"
(module
	(import "__unstable__" "seal_call" (func $seal_call (param i32 i32 i64 i32 i32 i32 i32 i32) (result i32)))
	(import "seal0" "seal_input" (func $seal_input (param i32 i32)))
	(import "env" "memory" (memory 1 1))
	(func (export "call")
		(drop
			(call $seal_call
				(i32.const 1) ;; Set FORWARD_INPUT bit
				(i32.const 4)  ;; Pointer to "callee" address.
				(i64.const 0)  ;; How much gas to devote for the execution. 0 = all.
				(i32.const 36) ;; Pointer to the buffer with value to transfer
				(i32.const 44) ;; Pointer to input data buffer address
				(i32.const 4)  ;; Length of input data buffer
				(i32.const 4294967295) ;; u32 max value is the sentinel value: do not copy output
				(i32.const 0) ;; Length is ignored in this case
			)
		)

		;; triggers a trap because we already forwarded the input
		(call $seal_input (i32.const 1) (i32.const 44))
	)

	(func (export "deploy"))

	;; Destination AccountId (ALICE)
	(data (i32.const 4)
		"\01\01\01\01\01\01\01\01\01\01\01\01\01\01\01\01"
		"\01\01\01\01\01\01\01\01\01\01\01\01\01\01\01\01"
	)

	;; Amount of value to transfer.
	;; Represented by u64 (8 bytes long) in little endian.
	(data (i32.const 36) "\2A\00\00\00\00\00\00\00")

	;; The input is ignored because we forward our own input
	(data (i32.const 44) "\01\02\03\04")
)
"#;
		let mut mock_ext = MockExt::default();
		let input = vec![0xff, 0x2a, 0x99, 0x88];
		frame_support::assert_err!(
			execute(CODE, input.clone(), &mut mock_ext),
			<Error<Test>>::InputForwarded,
		);

		assert_eq!(
			&mock_ext.calls,
			&[CallEntry { to: ALICE, value: 0x2a, data: input, allows_reentry: false }]
		);
	}

	#[test]
	#[cfg(feature = "unstable-interface")]
	fn contract_call_clone_input() {
		const CODE: &str = r#"
(module
	(import "__unstable__" "seal_call" (func $seal_call (param i32 i32 i64 i32 i32 i32 i32 i32) (result i32)))
	(import "seal0" "seal_input" (func $seal_input (param i32 i32)))
	(import "seal0" "seal_return" (func $seal_return (param i32 i32 i32)))
	(import "env" "memory" (memory 1 1))
	(func (export "call")
		(drop
			(call $seal_call
				(i32.const 11) ;; Set FORWARD_INPUT | CLONE_INPUT | ALLOW_REENTRY bits
				(i32.const 4)  ;; Pointer to "callee" address.
				(i64.const 0)  ;; How much gas to devote for the execution. 0 = all.
				(i32.const 36) ;; Pointer to the buffer with value to transfer
				(i32.const 44) ;; Pointer to input data buffer address
				(i32.const 4)  ;; Length of input data buffer
				(i32.const 4294967295) ;; u32 max value is the sentinel value: do not copy output
				(i32.const 0) ;; Length is ignored in this case
			)
		)

		;; works because the input was cloned
		(call $seal_input (i32.const 0) (i32.const 44))

		;; return the input to caller for inspection
		(call $seal_return (i32.const 0) (i32.const 0) (i32.load (i32.const 44)))
	)

	(func (export "deploy"))

	;; Destination AccountId (ALICE)
	(data (i32.const 4)
		"\01\01\01\01\01\01\01\01\01\01\01\01\01\01\01\01"
		"\01\01\01\01\01\01\01\01\01\01\01\01\01\01\01\01"
	)

	;; Amount of value to transfer.
	;; Represented by u64 (8 bytes long) in little endian.
	(data (i32.const 36) "\2A\00\00\00\00\00\00\00")

	;; The input is ignored because we forward our own input
	(data (i32.const 44) "\01\02\03\04")
)
"#;
		let mut mock_ext = MockExt::default();
		let input = vec![0xff, 0x2a, 0x99, 0x88];
		let result = execute(CODE, input.clone(), &mut mock_ext).unwrap();
		assert_eq!(result.data.0, input);
		assert_eq!(
			&mock_ext.calls,
			&[CallEntry { to: ALICE, value: 0x2a, data: input, allows_reentry: true }]
		);
	}

	#[test]
	#[cfg(feature = "unstable-interface")]
	fn contract_call_tail_call() {
		const CODE: &str = r#"
(module
	(import "__unstable__" "seal_call" (func $seal_call (param i32 i32 i64 i32 i32 i32 i32 i32) (result i32)))
	(import "env" "memory" (memory 1 1))
	(func (export "call")
		(drop
			(call $seal_call
				(i32.const 5) ;; Set FORWARD_INPUT | TAIL_CALL bit
				(i32.const 4)  ;; Pointer to "callee" address.
				(i64.const 0)  ;; How much gas to devote for the execution. 0 = all.
				(i32.const 36) ;; Pointer to the buffer with value to transfer
				(i32.const 0) ;; Pointer to input data buffer address
				(i32.const 0)  ;; Length of input data buffer
				(i32.const 4294967295) ;; u32 max value is the sentinel value: do not copy output
				(i32.const 0) ;; Length is ignored in this case
			)
		)

		;; a tail call never returns
		(unreachable)
	)

	(func (export "deploy"))

	;; Destination AccountId (ALICE)
	(data (i32.const 4)
		"\01\01\01\01\01\01\01\01\01\01\01\01\01\01\01\01"
		"\01\01\01\01\01\01\01\01\01\01\01\01\01\01\01\01"
	)

	;; Amount of value to transfer.
	;; Represented by u64 (8 bytes long) in little endian.
	(data (i32.const 36) "\2A\00\00\00\00\00\00\00")
)
"#;
		let mut mock_ext = MockExt::default();
		let input = vec![0xff, 0x2a, 0x99, 0x88];
		let result = execute(CODE, input.clone(), &mut mock_ext).unwrap();
		assert_eq!(result.data, call_return_data());
		assert_eq!(
			&mock_ext.calls,
			&[CallEntry { to: ALICE, value: 0x2a, data: input, allows_reentry: false }]
		);
	}

	const CODE_INSTANTIATE: &str = r#"
(module
	;; seal_instantiate(
	;;     code_ptr: u32,
	;;     code_len: u32,
	;;     gas: u64,
	;;     value_ptr: u32,
	;;     value_len: u32,
	;;     input_data_ptr: u32,
	;;     input_data_len: u32,
	;;     input_data_len: u32,
	;;     address_ptr: u32,
	;;     address_len_ptr: u32,
	;;     output_ptr: u32,
	;;     output_len_ptr: u32
	;; ) -> u32
	(import "seal0" "seal_instantiate" (func $seal_instantiate
		(param i32 i32 i64 i32 i32 i32 i32 i32 i32 i32 i32 i32 i32) (result i32)
	))
	(import "env" "memory" (memory 1 1))
	(func (export "call")
		(drop
			(call $seal_instantiate
				(i32.const 16)   ;; Pointer to `code_hash`
				(i32.const 32)   ;; Length of `code_hash`
				(i64.const 0)    ;; How much gas to devote for the execution. 0 = all.
				(i32.const 4)    ;; Pointer to the buffer with value to transfer
				(i32.const 8)    ;; Length of the buffer with value to transfer
				(i32.const 12)   ;; Pointer to input data buffer address
				(i32.const 4)    ;; Length of input data buffer
				(i32.const 4294967295) ;; u32 max value is the sentinel value: do not copy address
				(i32.const 0) ;; Length is ignored in this case
				(i32.const 4294967295) ;; u32 max value is the sentinel value: do not copy output
				(i32.const 0) ;; Length is ignored in this case
				(i32.const 0) ;; salt_ptr
				(i32.const 4) ;; salt_len
			)
		)
	)
	(func (export "deploy"))

	;; Salt
	(data (i32.const 0) "\42\43\44\45")
	;; Amount of value to transfer.
	;; Represented by u64 (8 bytes long) in little endian.
	(data (i32.const 4) "\03\00\00\00\00\00\00\00")
	;; Input data to pass to the contract being instantiated.
	(data (i32.const 12) "\01\02\03\04")
	;; Hash of code.
	(data (i32.const 16)
		"\11\11\11\11\11\11\11\11\11\11\11\11\11\11\11\11"
		"\11\11\11\11\11\11\11\11\11\11\11\11\11\11\11\11"
	)
)
"#;

	#[test]
	fn contract_instantiate() {
		let mut mock_ext = MockExt::default();
		assert_ok!(execute(CODE_INSTANTIATE, vec![], &mut mock_ext));

		assert_matches!(
			&mock_ext.instantiates[..],
			[InstantiateEntry {
				code_hash,
				endowment: 3,
				data,
				gas_left: _,
				salt,
			}] if
				code_hash == &[0x11; 32].into() &&
				data == &vec![1, 2, 3, 4] &&
				salt == &vec![0x42, 0x43, 0x44, 0x45]
		);
	}

	const CODE_TERMINATE: &str = r#"
(module
	;; seal_terminate(
	;;     beneficiary_ptr: u32,
	;;     beneficiary_len: u32,
	;; )
	(import "seal0" "seal_terminate" (func $seal_terminate (param i32 i32)))
	(import "env" "memory" (memory 1 1))
	(func (export "call")
		(call $seal_terminate
			(i32.const 4)  ;; Pointer to "beneficiary" address.
			(i32.const 32)  ;; Length of "beneficiary" address.
		)
	)
	(func (export "deploy"))

	;; Beneficiary AccountId to transfer the funds.
	(data (i32.const 4)
		"\01\01\01\01\01\01\01\01\01\01\01\01\01\01\01\01"
		"\01\01\01\01\01\01\01\01\01\01\01\01\01\01\01\01"
	)
)
"#;

	#[test]
	fn contract_terminate() {
		let mut mock_ext = MockExt::default();
		execute(CODE_TERMINATE, vec![], &mut mock_ext).unwrap();

		assert_eq!(&mock_ext.terminations, &[TerminationEntry { beneficiary: ALICE }]);
	}

	const CODE_TRANSFER_LIMITED_GAS: &str = r#"
(module
	;; seal_call(
	;;    callee_ptr: u32,
	;;    callee_len: u32,
	;;    gas: u64,
	;;    value_ptr: u32,
	;;    value_len: u32,
	;;    input_data_ptr: u32,
	;;    input_data_len: u32,
	;;    output_ptr: u32,
	;;    output_len_ptr: u32
	;;) -> u32
	(import "seal0" "seal_call" (func $seal_call (param i32 i32 i64 i32 i32 i32 i32 i32 i32) (result i32)))
	(import "env" "memory" (memory 1 1))
	(func (export "call")
		(drop
			(call $seal_call
				(i32.const 4)  ;; Pointer to "callee" address.
				(i32.const 32)  ;; Length of "callee" address.
				(i64.const 228)  ;; How much gas to devote for the execution.
				(i32.const 36)  ;; Pointer to the buffer with value to transfer
				(i32.const 8)   ;; Length of the buffer with value to transfer.
				(i32.const 44)   ;; Pointer to input data buffer address
				(i32.const 4)   ;; Length of input data buffer
				(i32.const 4294967295) ;; u32 max value is the sentinel value: do not copy output
				(i32.const 0) ;; Length is ignored in this cas
			)
		)
	)
	(func (export "deploy"))

	;; Destination AccountId to transfer the funds.
	(data (i32.const 4)
		"\01\01\01\01\01\01\01\01\01\01\01\01\01\01\01\01"
		"\01\01\01\01\01\01\01\01\01\01\01\01\01\01\01\01"
	)
	;; Amount of value to transfer.
	;; Represented by u64 (8 bytes long) in little endian.
	(data (i32.const 36) "\06\00\00\00\00\00\00\00")

	(data (i32.const 44) "\01\02\03\04")
)
"#;

	#[test]
	fn contract_call_limited_gas() {
		let mut mock_ext = MockExt::default();
		assert_ok!(execute(&CODE_TRANSFER_LIMITED_GAS, vec![], &mut mock_ext));

		assert_eq!(
			&mock_ext.calls,
			&[CallEntry { to: ALICE, value: 6, data: vec![1, 2, 3, 4], allows_reentry: true }]
		);
	}

	#[cfg(feature = "unstable-interface")]
	const CODE_ECDSA_RECOVER: &str = r#"
(module
	;; seal_ecdsa_recover(
	;;    signature_ptr: u32,
	;;    message_hash_ptr: u32,
	;;    output_ptr: u32
	;; ) -> u32
	(import "__unstable__" "seal_ecdsa_recover" (func $seal_ecdsa_recover (param i32 i32 i32) (result i32)))
	(import "env" "memory" (memory 1 1))
	(func (export "call")
		(drop
			(call $seal_ecdsa_recover
				(i32.const 36) ;; Pointer to signature.
				(i32.const 4)  ;; Pointer to message hash.
				(i32.const 36) ;; Pointer for output - public key.
			)
		)
	)
	(func (export "deploy"))

	;; Hash of message.
	(data (i32.const 4)
		"\01\01\01\01\01\01\01\01\01\01\01\01\01\01\01\01"
		"\01\01\01\01\01\01\01\01\01\01\01\01\01\01\01\01"
	)
	;; Signature
	(data (i32.const 36)
		"\01\01\01\01\01\01\01\01\01\01\01\01\01\01\01\01"
		"\01\01\01\01\01\01\01\01\01\01\01\01\01\01\01\01"
		"\01\01\01\01\01\01\01\01\01\01\01\01\01\01\01\01"
		"\01\01\01\01\01\01\01\01\01\01\01\01\01\01\01\01"
		"\01"
	)
)
"#;

	#[test]
	#[cfg(feature = "unstable-interface")]
	fn contract_ecdsa_recover() {
		let mut mock_ext = MockExt::default();
		assert_ok!(execute(&CODE_ECDSA_RECOVER, vec![], &mut mock_ext));
		assert_eq!(mock_ext.ecdsa_recover.into_inner(), [([1; 65], [1; 32])]);
	}

	const CODE_GET_STORAGE: &str = r#"
(module
	(import "seal0" "seal_get_storage" (func $seal_get_storage (param i32 i32 i32) (result i32)))
	(import "seal0" "seal_return" (func $seal_return (param i32 i32 i32)))
	(import "env" "memory" (memory 1 1))

	;; [0, 32) key for get storage
	(data (i32.const 0)
		"\11\11\11\11\11\11\11\11\11\11\11\11\11\11\11\11"
		"\11\11\11\11\11\11\11\11\11\11\11\11\11\11\11\11"
	)

	;; [32, 36) buffer size = 128 bytes
	(data (i32.const 32) "\80")

	;; [36; inf) buffer where the result is copied

	(func $assert (param i32)
		(block $ok
			(br_if $ok
				(get_local 0)
			)
			(unreachable)
		)
	)

	(func (export "call")
		(local $buf_size i32)

		;; Load a storage value into contract memory.
		(call $assert
			(i32.eq
				(call $seal_get_storage
					(i32.const 0)		;; The pointer to the storage key to fetch
					(i32.const 36)		;; Pointer to the output buffer
					(i32.const 32)		;; Pointer to the size of the buffer
				)

				;; Return value 0 means that the value is found and there were
				;; no errors.
				(i32.const 0)
			)
		)

		;; Find out the size of the buffer
		(set_local $buf_size
			(i32.load (i32.const 32))
		)

		;; Return the contents of the buffer
		(call $seal_return
			(i32.const 0)
			(i32.const 36)
			(get_local $buf_size)
		)

		;; env:seal_return doesn't return, so this is effectively unreachable.
		(unreachable)
	)

	(func (export "deploy"))
)
"#;

	#[test]
	fn get_storage_puts_data_into_buf() {
		let mut mock_ext = MockExt::default();
		mock_ext.storage.insert([0x11; 32], [0x22; 32].to_vec());

		let output = execute(CODE_GET_STORAGE, vec![], mock_ext).unwrap();

		assert_eq!(
			output,
			ExecReturnValue { flags: ReturnFlags::empty(), data: Bytes([0x22; 32].to_vec()) }
		);
	}

	/// calls `seal_caller` and compares the result with the constant 42.
	const CODE_CALLER: &str = r#"
(module
	(import "seal0" "seal_caller" (func $seal_caller (param i32 i32)))
	(import "env" "memory" (memory 1 1))

	;; size of our buffer is 32 bytes
	(data (i32.const 32) "\20")

	(func $assert (param i32)
		(block $ok
			(br_if $ok
				(get_local 0)
			)
			(unreachable)
		)
	)

	(func (export "call")
		;; fill the buffer with the caller.
		(call $seal_caller (i32.const 0) (i32.const 32))

		;; assert len == 32
		(call $assert
			(i32.eq
				(i32.load (i32.const 32))
				(i32.const 32)
			)
		)

		;; assert that the first 64 byte are the beginning of "ALICE"
		(call $assert
			(i64.eq
				(i64.load (i32.const 0))
				(i64.const 0x0101010101010101)
			)
		)
	)

	(func (export "deploy"))
)
"#;

	#[test]
	fn caller() {
		assert_ok!(execute(CODE_CALLER, vec![], MockExt::default()));
	}

	/// calls `seal_address` and compares the result with the constant 69.
	const CODE_ADDRESS: &str = r#"
(module
	(import "seal0" "seal_address" (func $seal_address (param i32 i32)))
	(import "env" "memory" (memory 1 1))

	;; size of our buffer is 32 bytes
	(data (i32.const 32) "\20")

	(func $assert (param i32)
		(block $ok
			(br_if $ok
				(get_local 0)
			)
			(unreachable)
		)
	)

	(func (export "call")
		;; fill the buffer with the self address.
		(call $seal_address (i32.const 0) (i32.const 32))

		;; assert size == 32
		(call $assert
			(i32.eq
				(i32.load (i32.const 32))
				(i32.const 32)
			)
		)

		;; assert that the first 64 byte are the beginning of "BOB"
		(call $assert
			(i64.eq
				(i64.load (i32.const 0))
				(i64.const 0x0202020202020202)
			)
		)
	)

	(func (export "deploy"))
)
"#;

	#[test]
	fn address() {
		assert_ok!(execute(CODE_ADDRESS, vec![], MockExt::default()));
	}

	const CODE_BALANCE: &str = r#"
(module
	(import "seal0" "seal_balance" (func $seal_balance (param i32 i32)))
	(import "env" "memory" (memory 1 1))

	;; size of our buffer is 32 bytes
	(data (i32.const 32) "\20")

	(func $assert (param i32)
		(block $ok
			(br_if $ok
				(get_local 0)
			)
			(unreachable)
		)
	)

	(func (export "call")
		;; This stores the balance in the buffer
		(call $seal_balance (i32.const 0) (i32.const 32))

		;; assert len == 8
		(call $assert
			(i32.eq
				(i32.load (i32.const 32))
				(i32.const 8)
			)
		)

		;; assert that contents of the buffer is equal to the i64 value of 228.
		(call $assert
			(i64.eq
				(i64.load (i32.const 0))
				(i64.const 228)
			)
		)
	)
	(func (export "deploy"))
)
"#;

	#[test]
	fn balance() {
		assert_ok!(execute(CODE_BALANCE, vec![], MockExt::default()));
	}

	const CODE_GAS_PRICE: &str = r#"
(module
	(import "seal0" "seal_weight_to_fee" (func $seal_weight_to_fee (param i64 i32 i32)))
	(import "env" "memory" (memory 1 1))

	;; size of our buffer is 32 bytes
	(data (i32.const 32) "\20")

	(func $assert (param i32)
		(block $ok
			(br_if $ok
				(get_local 0)
			)
			(unreachable)
		)
	)

	(func (export "call")
		;; This stores the gas price in the buffer
		(call $seal_weight_to_fee (i64.const 2) (i32.const 0) (i32.const 32))

		;; assert len == 8
		(call $assert
			(i32.eq
				(i32.load (i32.const 32))
				(i32.const 8)
			)
		)

		;; assert that contents of the buffer is equal to the i64 value of 2 * 1312.
		(call $assert
			(i64.eq
				(i64.load (i32.const 0))
				(i64.const 2624)
			)
		)
	)
	(func (export "deploy"))
)
"#;

	#[test]
	fn gas_price() {
		assert_ok!(execute(CODE_GAS_PRICE, vec![], MockExt::default()));
	}

	const CODE_GAS_LEFT: &str = r#"
(module
	(import "seal0" "seal_gas_left" (func $seal_gas_left (param i32 i32)))
	(import "seal0" "seal_return" (func $seal_return (param i32 i32 i32)))
	(import "env" "memory" (memory 1 1))

	;; size of our buffer is 32 bytes
	(data (i32.const 32) "\20")

	(func $assert (param i32)
		(block $ok
			(br_if $ok
				(get_local 0)
			)
			(unreachable)
		)
	)

	(func (export "call")
		;; This stores the gas left in the buffer
		(call $seal_gas_left (i32.const 0) (i32.const 32))

		;; assert len == 8
		(call $assert
			(i32.eq
				(i32.load (i32.const 32))
				(i32.const 8)
			)
		)

		;; return gas left
		(call $seal_return (i32.const 0) (i32.const 0) (i32.const 8))

		(unreachable)
	)
	(func (export "deploy"))
)
"#;

	#[test]
	fn gas_left() {
		let mut ext = MockExt::default();
		let gas_limit = ext.gas_meter.gas_left();

		let output = execute(CODE_GAS_LEFT, vec![], &mut ext).unwrap();

		let gas_left = Weight::decode(&mut &*output.data).unwrap();
		let actual_left = ext.gas_meter.gas_left();
		assert!(gas_left < gas_limit, "gas_left must be less than initial");
		assert!(gas_left > actual_left, "gas_left must be greater than final");
	}

	const CODE_VALUE_TRANSFERRED: &str = r#"
(module
	(import "seal0" "seal_value_transferred" (func $seal_value_transferred (param i32 i32)))
	(import "env" "memory" (memory 1 1))

	;; size of our buffer is 32 bytes
	(data (i32.const 32) "\20")

	(func $assert (param i32)
		(block $ok
			(br_if $ok
				(get_local 0)
			)
			(unreachable)
		)
	)

	(func (export "call")
		;; This stores the value transferred in the buffer
		(call $seal_value_transferred (i32.const 0) (i32.const 32))

		;; assert len == 8
		(call $assert
			(i32.eq
				(i32.load (i32.const 32))
				(i32.const 8)
			)
		)

		;; assert that contents of the buffer is equal to the i64 value of 1337.
		(call $assert
			(i64.eq
				(i64.load (i32.const 0))
				(i64.const 1337)
			)
		)
	)
	(func (export "deploy"))
)
"#;

	#[test]
	fn value_transferred() {
		assert_ok!(execute(CODE_VALUE_TRANSFERRED, vec![], MockExt::default()));
	}

	const CODE_RETURN_FROM_START_FN: &str = r#"
(module
	(import "seal0" "seal_return" (func $seal_return (param i32 i32 i32)))
	(import "env" "memory" (memory 1 1))

	(start $start)
	(func $start
		(call $seal_return
			(i32.const 0)
			(i32.const 8)
			(i32.const 4)
		)
		(unreachable)
	)

	(func (export "call")
		(unreachable)
	)
	(func (export "deploy"))

	(data (i32.const 8) "\01\02\03\04")
)
"#;

	#[test]
	fn return_from_start_fn() {
		let output = execute(CODE_RETURN_FROM_START_FN, vec![], MockExt::default()).unwrap();

		assert_eq!(
			output,
			ExecReturnValue { flags: ReturnFlags::empty(), data: Bytes(vec![1, 2, 3, 4]) }
		);
	}

	const CODE_TIMESTAMP_NOW: &str = r#"
(module
	(import "seal0" "seal_now" (func $seal_now (param i32 i32)))
	(import "env" "memory" (memory 1 1))

	;; size of our buffer is 32 bytes
	(data (i32.const 32) "\20")

	(func $assert (param i32)
		(block $ok
			(br_if $ok
				(get_local 0)
			)
			(unreachable)
		)
	)

	(func (export "call")
		;; This stores the block timestamp in the buffer
		(call $seal_now (i32.const 0) (i32.const 32))

		;; assert len == 8
		(call $assert
			(i32.eq
				(i32.load (i32.const 32))
				(i32.const 8)
			)
		)

		;; assert that contents of the buffer is equal to the i64 value of 1111.
		(call $assert
			(i64.eq
				(i64.load (i32.const 0))
				(i64.const 1111)
			)
		)
	)
	(func (export "deploy"))
)
"#;

	#[test]
	fn now() {
		assert_ok!(execute(CODE_TIMESTAMP_NOW, vec![], MockExt::default()));
	}

	const CODE_MINIMUM_BALANCE: &str = r#"
(module
	(import "seal0" "seal_minimum_balance" (func $seal_minimum_balance (param i32 i32)))
	(import "env" "memory" (memory 1 1))

	;; size of our buffer is 32 bytes
	(data (i32.const 32) "\20")

	(func $assert (param i32)
		(block $ok
			(br_if $ok
				(get_local 0)
			)
			(unreachable)
		)
	)

	(func (export "call")
		(call $seal_minimum_balance (i32.const 0) (i32.const 32))

		;; assert len == 8
		(call $assert
			(i32.eq
				(i32.load (i32.const 32))
				(i32.const 8)
			)
		)

		;; assert that contents of the buffer is equal to the i64 value of 666.
		(call $assert
			(i64.eq
				(i64.load (i32.const 0))
				(i64.const 666)
			)
		)
	)
	(func (export "deploy"))
)
"#;

	#[test]
	fn minimum_balance() {
		assert_ok!(execute(CODE_MINIMUM_BALANCE, vec![], MockExt::default()));
	}

	const CODE_RANDOM: &str = r#"
(module
	(import "seal0" "seal_random" (func $seal_random (param i32 i32 i32 i32)))
	(import "seal0" "seal_return" (func $seal_return (param i32 i32 i32)))
	(import "env" "memory" (memory 1 1))

	;; [0,128) is reserved for the result of PRNG.

	;; the subject used for the PRNG. [128,160)
	(data (i32.const 128)
		"\00\01\02\03\04\05\06\07\08\09\0A\0B\0C\0D\0E\0F"
		"\00\01\02\03\04\05\06\07\08\09\0A\0B\0C\0D\0E\0F"
	)

	;; size of our buffer is 128 bytes
	(data (i32.const 160) "\80")

	(func $assert (param i32)
		(block $ok
			(br_if $ok
				(get_local 0)
			)
			(unreachable)
		)
	)

	(func (export "call")
		;; This stores the block random seed in the buffer
		(call $seal_random
			(i32.const 128) ;; Pointer in memory to the start of the subject buffer
			(i32.const 32) ;; The subject buffer's length
			(i32.const 0) ;; Pointer to the output buffer
			(i32.const 160) ;; Pointer to the output buffer length
		)

		;; assert len == 32
		(call $assert
			(i32.eq
				(i32.load (i32.const 160))
				(i32.const 32)
			)
		)

		;; return the random data
		(call $seal_return
			(i32.const 0)
			(i32.const 0)
			(i32.const 32)
		)
	)
	(func (export "deploy"))
)
"#;

	#[test]
	fn random() {
		let output = execute(CODE_RANDOM, vec![], MockExt::default()).unwrap();

		// The mock ext just returns the same data that was passed as the subject.
		assert_eq!(
			output,
			ExecReturnValue {
				flags: ReturnFlags::empty(),
				data: Bytes(
					hex!("000102030405060708090A0B0C0D0E0F000102030405060708090A0B0C0D0E0F")
						.to_vec()
				),
			},
		);
	}

	const CODE_RANDOM_V1: &str = r#"
(module
	(import "seal1" "seal_random" (func $seal_random (param i32 i32 i32 i32)))
	(import "seal0" "seal_return" (func $seal_return (param i32 i32 i32)))
	(import "env" "memory" (memory 1 1))

	;; [0,128) is reserved for the result of PRNG.

	;; the subject used for the PRNG. [128,160)
	(data (i32.const 128)
		"\00\01\02\03\04\05\06\07\08\09\0A\0B\0C\0D\0E\0F"
		"\00\01\02\03\04\05\06\07\08\09\0A\0B\0C\0D\0E\0F"
	)

	;; size of our buffer is 128 bytes
	(data (i32.const 160) "\80")

	(func $assert (param i32)
		(block $ok
			(br_if $ok
				(get_local 0)
			)
			(unreachable)
		)
	)

	(func (export "call")
		;; This stores the block random seed in the buffer
		(call $seal_random
			(i32.const 128) ;; Pointer in memory to the start of the subject buffer
			(i32.const 32) ;; The subject buffer's length
			(i32.const 0) ;; Pointer to the output buffer
			(i32.const 160) ;; Pointer to the output buffer length
		)

		;; assert len == 32
		(call $assert
			(i32.eq
				(i32.load (i32.const 160))
				(i32.const 40)
			)
		)

		;; return the random data
		(call $seal_return
			(i32.const 0)
			(i32.const 0)
			(i32.const 40)
		)
	)
	(func (export "deploy"))
)
"#;

	#[test]
	fn random_v1() {
		let output = execute(CODE_RANDOM_V1, vec![], MockExt::default()).unwrap();

		// The mock ext just returns the same data that was passed as the subject.
		assert_eq!(
			output,
			ExecReturnValue {
				flags: ReturnFlags::empty(),
				data: Bytes(
					(
						hex!("000102030405060708090A0B0C0D0E0F000102030405060708090A0B0C0D0E0F"),
						42u64,
					)
						.encode()
				),
			},
		);
	}

	const CODE_DEPOSIT_EVENT: &str = r#"
(module
	(import "seal0" "seal_deposit_event" (func $seal_deposit_event (param i32 i32 i32 i32)))
	(import "env" "memory" (memory 1 1))

	(func (export "call")
		(call $seal_deposit_event
			(i32.const 32) ;; Pointer to the start of topics buffer
			(i32.const 33) ;; The length of the topics buffer.
			(i32.const 8) ;; Pointer to the start of the data buffer
			(i32.const 13) ;; Length of the buffer
		)
	)
	(func (export "deploy"))

	(data (i32.const 8) "\00\01\2A\00\00\00\00\00\00\00\E5\14\00")

	;; Encoded Vec<TopicOf<T>>, the buffer has length of 33 bytes.
	(data (i32.const 32) "\04\33\33\33\33\33\33\33\33\33\33\33\33\33\33\33\33\33\33\33\33\33\33\33"
	"\33\33\33\33\33\33\33\33\33")
)
"#;

	#[test]
	fn deposit_event() {
		let mut mock_ext = MockExt::default();
		assert_ok!(execute(CODE_DEPOSIT_EVENT, vec![], &mut mock_ext));

		assert_eq!(
			mock_ext.events,
			vec![(
				vec![H256::repeat_byte(0x33)],
				vec![0x00, 0x01, 0x2a, 0x00, 0x00, 0x00, 0x00, 0x00, 0x00, 0x00, 0xe5, 0x14, 0x00]
			)]
		);

		assert!(mock_ext.gas_meter.gas_left() > 0);
	}

	const CODE_DEPOSIT_EVENT_MAX_TOPICS: &str = r#"
(module
	(import "seal0" "seal_deposit_event" (func $seal_deposit_event (param i32 i32 i32 i32)))
	(import "env" "memory" (memory 1 1))

	(func (export "call")
		(call $seal_deposit_event
			(i32.const 32) ;; Pointer to the start of topics buffer
			(i32.const 161) ;; The length of the topics buffer.
			(i32.const 8) ;; Pointer to the start of the data buffer
			(i32.const 13) ;; Length of the buffer
		)
	)
	(func (export "deploy"))

	(data (i32.const 8) "\00\01\2A\00\00\00\00\00\00\00\E5\14\00")

	;; Encoded Vec<TopicOf<T>>, the buffer has length of 161 bytes.
	(data (i32.const 32) "\14"
"\01\01\01\01\01\01\01\01\01\01\01\01\01\01\01\01\01\01\01\01\01\01\01\01\01\01\01\01\01\01\01\01"
"\02\02\02\02\02\02\02\02\02\02\02\02\02\02\02\02\02\02\02\02\02\02\02\02\02\02\02\02\02\02\02\02"
"\03\03\03\03\03\03\03\03\03\03\03\03\03\03\03\03\03\03\03\03\03\03\03\03\03\03\03\03\03\03\03\03"
"\04\04\04\04\04\04\04\04\04\04\04\04\04\04\04\04\04\04\04\04\04\04\04\04\04\04\04\04\04\04\04\04"
"\05\05\05\05\05\05\05\05\05\05\05\05\05\05\05\05\05\05\05\05\05\05\05\05\05\05\05\05\05\05\05\05")
)
"#;

	/// Checks that the runtime traps if there are more than `max_topic_events` topics.
	#[test]
	fn deposit_event_max_topics() {
		assert_eq!(
			execute(CODE_DEPOSIT_EVENT_MAX_TOPICS, vec![], MockExt::default(),),
			Err(ExecError {
				error: Error::<Test>::TooManyTopics.into(),
				origin: ErrorOrigin::Caller,
			})
		);
	}

	const CODE_DEPOSIT_EVENT_DUPLICATES: &str = r#"
(module
	(import "seal0" "seal_deposit_event" (func $seal_deposit_event (param i32 i32 i32 i32)))
	(import "env" "memory" (memory 1 1))

	(func (export "call")
		(call $seal_deposit_event
			(i32.const 32) ;; Pointer to the start of topics buffer
			(i32.const 129) ;; The length of the topics buffer.
			(i32.const 8) ;; Pointer to the start of the data buffer
			(i32.const 13) ;; Length of the buffer
		)
	)
	(func (export "deploy"))

	(data (i32.const 8) "\00\01\2A\00\00\00\00\00\00\00\E5\14\00")

	;; Encoded Vec<TopicOf<T>>, the buffer has length of 129 bytes.
	(data (i32.const 32) "\10"
"\01\01\01\01\01\01\01\01\01\01\01\01\01\01\01\01\01\01\01\01\01\01\01\01\01\01\01\01\01\01\01\01"
"\02\02\02\02\02\02\02\02\02\02\02\02\02\02\02\02\02\02\02\02\02\02\02\02\02\02\02\02\02\02\02\02"
"\01\01\01\01\01\01\01\01\01\01\01\01\01\01\01\01\01\01\01\01\01\01\01\01\01\01\01\01\01\01\01\01"
"\04\04\04\04\04\04\04\04\04\04\04\04\04\04\04\04\04\04\04\04\04\04\04\04\04\04\04\04\04\04\04\04")
)
"#;

	/// Checks that the runtime traps if there are duplicates.
	#[test]
	fn deposit_event_duplicates() {
		assert_eq!(
			execute(CODE_DEPOSIT_EVENT_DUPLICATES, vec![], MockExt::default(),),
			Err(ExecError {
				error: Error::<Test>::DuplicateTopics.into(),
				origin: ErrorOrigin::Caller,
			})
		);
	}

	/// calls `seal_block_number` compares the result with the constant 121.
	const CODE_BLOCK_NUMBER: &str = r#"
(module
	(import "seal0" "seal_block_number" (func $seal_block_number (param i32 i32)))
	(import "env" "memory" (memory 1 1))

	;; size of our buffer is 32 bytes
	(data (i32.const 32) "\20")

	(func $assert (param i32)
		(block $ok
			(br_if $ok
				(get_local 0)
			)
			(unreachable)
		)
	)

	(func (export "call")
		;; This stores the block height in the buffer
		(call $seal_block_number (i32.const 0) (i32.const 32))

		;; assert len == 8
		(call $assert
			(i32.eq
				(i32.load (i32.const 32))
				(i32.const 8)
			)
		)

		;; assert that contents of the buffer is equal to the i64 value of 121.
		(call $assert
			(i64.eq
				(i64.load (i32.const 0))
				(i64.const 121)
			)
		)
	)

	(func (export "deploy"))
)
"#;

	#[test]
	fn block_number() {
		let _ = execute(CODE_BLOCK_NUMBER, vec![], MockExt::default()).unwrap();
	}

	const CODE_RETURN_WITH_DATA: &str = r#"
(module
	(import "seal0" "seal_input" (func $seal_input (param i32 i32)))
	(import "seal0" "seal_return" (func $seal_return (param i32 i32 i32)))
	(import "env" "memory" (memory 1 1))

	(data (i32.const 32) "\20")

	;; Deploy routine is the same as call.
	(func (export "deploy")
		(call $call)
	)

	;; Call reads the first 4 bytes (LE) as the exit status and returns the rest as output data.
	(func $call (export "call")
		;; Copy input data this contract memory.
		(call $seal_input
			(i32.const 0)	;; Pointer where to store input
			(i32.const 32)	;; Pointer to the length of the buffer
		)

		;; Copy all but the first 4 bytes of the input data as the output data.
		(call $seal_return
			(i32.load (i32.const 0))
			(i32.const 4)
			(i32.sub (i32.load (i32.const 32)) (i32.const 4))
		)
		(unreachable)
	)
)
"#;

	#[test]
	fn seal_return_with_success_status() {
		let output = execute(
			CODE_RETURN_WITH_DATA,
			hex!("00000000445566778899").to_vec(),
			MockExt::default(),
		)
		.unwrap();

		assert_eq!(
			output,
			ExecReturnValue {
				flags: ReturnFlags::empty(),
				data: Bytes(hex!("445566778899").to_vec()),
			}
		);
		assert!(output.is_success());
	}

	#[test]
	fn return_with_revert_status() {
		let output =
			execute(CODE_RETURN_WITH_DATA, hex!("010000005566778899").to_vec(), MockExt::default())
				.unwrap();

		assert_eq!(
			output,
			ExecReturnValue {
				flags: ReturnFlags::REVERT,
				data: Bytes(hex!("5566778899").to_vec()),
			}
		);
		assert!(!output.is_success());
	}

	const CODE_OUT_OF_BOUNDS_ACCESS: &str = r#"
(module
	(import "seal0" "seal_terminate" (func $seal_terminate (param i32 i32)))
	(import "env" "memory" (memory 1 1))

	(func (export "deploy"))

	(func (export "call")
		(call $seal_terminate
			(i32.const 65536)  ;; Pointer to "account" address (out of bound).
			(i32.const 8)  ;; Length of "account" address.
		)
	)
)
"#;

	#[test]
	fn contract_out_of_bounds_access() {
		let mut mock_ext = MockExt::default();
		let result = execute(CODE_OUT_OF_BOUNDS_ACCESS, vec![], &mut mock_ext);

		assert_eq!(
			result,
			Err(ExecError {
				error: Error::<Test>::OutOfBounds.into(),
				origin: ErrorOrigin::Caller,
			})
		);
	}

	const CODE_DECODE_FAILURE: &str = r#"
(module
	(import "seal0" "seal_terminate" (func $seal_terminate (param i32 i32)))
	(import "env" "memory" (memory 1 1))

	(func (export "deploy"))

	(func (export "call")
		(call $seal_terminate
			(i32.const 0)  ;; Pointer to "account" address.
			(i32.const 4)  ;; Length of "account" address (too small -> decode fail).
		)
	)
)
"#;

	#[test]
	fn contract_decode_length_ignored() {
		let mut mock_ext = MockExt::default();
		let result = execute(CODE_DECODE_FAILURE, vec![], &mut mock_ext);
		// AccountID implements `MaxEncodeLen` and therefore the supplied length is
		// no longer needed nor used to determine how much is read from contract memory.
		assert_ok!(result);
	}

	#[test]
	fn debug_message_works() {
		const CODE_DEBUG_MESSAGE: &str = r#"
(module
	(import "seal0" "seal_debug_message" (func $seal_debug_message (param i32 i32) (result i32)))
	(import "env" "memory" (memory 1 1))

	(data (i32.const 0) "Hello World!")

	(func (export "call")
		(call $seal_debug_message
			(i32.const 0)	;; Pointer to the text buffer
			(i32.const 12)	;; The size of the buffer
		)
		drop
	)

	(func (export "deploy"))
)
"#;
		let mut ext = MockExt::default();
		execute(CODE_DEBUG_MESSAGE, vec![], &mut ext).unwrap();

		assert_eq!(std::str::from_utf8(&ext.debug_buffer).unwrap(), "Hello World!");
	}

	#[test]
	fn debug_message_invalid_utf8_fails() {
		const CODE_DEBUG_MESSAGE_FAIL: &str = r#"
(module
	(import "seal0" "seal_debug_message" (func $seal_debug_message (param i32 i32) (result i32)))
	(import "env" "memory" (memory 1 1))

	(data (i32.const 0) "\fc")

	(func (export "call")
		(call $seal_debug_message
			(i32.const 0)	;; Pointer to the text buffer
			(i32.const 1)	;; The size of the buffer
		)
		drop
	)

	(func (export "deploy"))
)
"#;
		let mut ext = MockExt::default();
		let result = execute(CODE_DEBUG_MESSAGE_FAIL, vec![], &mut ext);
		assert_eq!(
			result,
			Err(ExecError {
				error: Error::<Test>::DebugMessageInvalidUTF8.into(),
				origin: ErrorOrigin::Caller,
			})
		);
	}

	#[cfg(feature = "unstable-interface")]
	const CODE_CALL_RUNTIME: &str = r#"
(module
	(import "__unstable__" "seal_call_runtime" (func $seal_call_runtime (param i32 i32) (result i32)))
	(import "seal0" "seal_input" (func $seal_input (param i32 i32)))
	(import "seal0" "seal_return" (func $seal_return (param i32 i32 i32)))
	(import "env" "memory" (memory 1 1))

	;; 0x1000 = 4k in little endian
	;; size of input buffer
	(data (i32.const 0) "\00\10")

	(func (export "call")
		;; Receive the encoded call
		(call $seal_input
			(i32.const 4)	;; Pointer to the input buffer
			(i32.const 0)	;; Size of the length buffer
		)
		;; Just use the call passed as input and store result to memory
		(i32.store (i32.const 0)
			(call $seal_call_runtime
				(i32.const 4)				;; Pointer where the call is stored
				(i32.load (i32.const 0))	;; Size of the call
			)
		)
		(call $seal_return
			(i32.const 0)	;; flags
			(i32.const 0)	;; returned value
			(i32.const 4)	;; length of returned value
		)
	)

	(func (export "deploy"))
)
"#;

	#[test]
	#[cfg(feature = "unstable-interface")]
	fn call_runtime_works() {
		let call = Call::System(frame_system::Call::remark { remark: b"Hello World".to_vec() });
		let mut ext = MockExt::default();
		let result = execute(CODE_CALL_RUNTIME, call.encode(), &mut ext).unwrap();
		assert_eq!(*ext.runtime_calls.borrow(), vec![call]);
		// 0 = ReturnCode::Success
		assert_eq!(u32::from_le_bytes(result.data.0.try_into().unwrap()), 0);
	}

	#[test]
	#[cfg(feature = "unstable-interface")]
	fn call_runtime_panics_on_invalid_call() {
		let mut ext = MockExt::default();
		let result = execute(CODE_CALL_RUNTIME, vec![0x42], &mut ext);
		assert_eq!(
			result,
			Err(ExecError {
				error: Error::<Test>::DecodingFailed.into(),
				origin: ErrorOrigin::Caller,
			})
		);
		assert_eq!(*ext.runtime_calls.borrow(), vec![]);
	}
}<|MERGE_RESOLUTION|>--- conflicted
+++ resolved
@@ -244,12 +244,8 @@
 
 		// Instantiate the instance from the instrumented module code and invoke the contract
 		// entrypoint.
-<<<<<<< HEAD
 		let mut runtime = Runtime::new(ext, input_data, memory);
-		let result = sp_sandbox::Instance::new(&code, &imports, &mut runtime)
-=======
 		let result = sp_sandbox::default_executor::Instance::new(&code, &imports, &mut runtime)
->>>>>>> 4581dd99
 			.and_then(|mut instance| instance.invoke(function.identifier(), &[], &mut runtime));
 
 		runtime.to_execution_result(result)
