// This file is part of Substrate.

// Copyright (C) 2018-2021 Parity Technologies (UK) Ltd.
// SPDX-License-Identifier: Apache-2.0

// Licensed under the Apache License, Version 2.0 (the "License");
// you may not use this file except in compliance with the License.
// You may obtain a copy of the License at
//
// 	http://www.apache.org/licenses/LICENSE-2.0
//
// Unless required by applicable law or agreed to in writing, software
// distributed under the License is distributed on an "AS IS" BASIS,
// WITHOUT WARRANTIES OR CONDITIONS OF ANY KIND, either express or implied.
// See the License for the specific language governing permissions and
// limitations under the License.

use crate::{
	chain_extension::{
		ChainExtension, Environment, Ext, InitState, Result as ExtensionResult, RetVal,
		ReturnFlags, SysConfig, UncheckedFrom,
	},
	exec::Frame,
	storage::Storage,
	wasm::{PrefabWasmModule, ReturnCode as RuntimeReturnCode},
	weights::WeightInfo,
	BalanceOf, Config, ContractInfoOf, Error, Pallet, Schedule,
};
use assert_matches::assert_matches;
use codec::Encode;
use frame_support::{
	assert_err, assert_err_ignore_postinfo, assert_ok,
	dispatch::DispatchErrorWithPostInfo,
	parameter_types,
	storage::child,
	traits::{BalanceStatus, Contains, Currency, OnInitialize, ReservableCurrency},
	weights::{constants::WEIGHT_PER_SECOND, DispatchClass, PostDispatchInfo, Weight},
};
use frame_system::{self as system, EventRecord, Phase};
use pretty_assertions::assert_eq;
use sp_core::Bytes;
use sp_io::hashing::blake2_256;
use sp_runtime::{
	testing::{Header, H256},
	traits::{BlakeTwo256, Convert, Hash, IdentityLookup},
	AccountId32,
};
use std::cell::RefCell;

use crate as pallet_contracts;

type UncheckedExtrinsic = frame_system::mocking::MockUncheckedExtrinsic<Test>;
type Block = frame_system::mocking::MockBlock<Test>;

frame_support::construct_runtime!(
	pub enum Test where
		Block = Block,
		NodeBlock = Block,
		UncheckedExtrinsic = UncheckedExtrinsic,
	{
		System: frame_system::{Pallet, Call, Config, Storage, Event<T>},
		Balances: pallet_balances::{Pallet, Call, Storage, Config<T>, Event<T>},
		Timestamp: pallet_timestamp::{Pallet, Call, Storage, Inherent},
		Randomness: pallet_randomness_collective_flip::{Pallet, Storage},
		Utility: pallet_utility::{Pallet, Call, Storage, Event},
		Contracts: pallet_contracts::{Pallet, Call, Storage, Event<T>},
	}
);

#[macro_use]
pub mod test_utils {
	use super::{Balances, Test};
	use crate::{
		exec::AccountIdOf, storage::Storage, AccountCounter, CodeHash, Config, ContractInfoOf,
	};
	use frame_support::traits::Currency;

	pub fn place_contract(address: &AccountIdOf<Test>, code_hash: CodeHash<Test>) {
		let seed = <AccountCounter<Test>>::mutate(|counter| {
			*counter += 1;
			*counter
		});
		let trie_id = Storage::<Test>::generate_trie_id(address, seed);
		set_balance(address, <Test as Config>::Currency::minimum_balance() * 10);
		let contract = Storage::<Test>::new_contract(&address, trie_id, code_hash).unwrap();
		<ContractInfoOf<Test>>::insert(address, contract);
	}
	pub fn set_balance(who: &AccountIdOf<Test>, amount: u64) {
		let imbalance = Balances::deposit_creating(who, amount);
		drop(imbalance);
	}
	pub fn get_balance(who: &AccountIdOf<Test>) -> u64 {
		Balances::free_balance(who)
	}
	macro_rules! assert_return_code {
		( $x:expr , $y:expr $(,)? ) => {{
			use sp_std::convert::TryInto;
			assert_eq!(u32::from_le_bytes($x.data[..].try_into().unwrap()), $y as u32);
		}};
	}
	macro_rules! assert_refcount {
		( $code_hash:expr , $should:expr $(,)? ) => {{
			let is = crate::OwnerInfoOf::<Test>::get($code_hash).map(|m| m.refcount()).unwrap();
			assert_eq!(is, $should);
		}};
	}
}

thread_local! {
	static TEST_EXTENSION: RefCell<TestExtension> = Default::default();
}

pub struct TestExtension {
	enabled: bool,
	last_seen_buffer: Vec<u8>,
	last_seen_inputs: (u32, u32, u32, u32),
}

impl TestExtension {
	fn disable() {
		TEST_EXTENSION.with(|e| e.borrow_mut().enabled = false)
	}

	fn last_seen_buffer() -> Vec<u8> {
		TEST_EXTENSION.with(|e| e.borrow().last_seen_buffer.clone())
	}

	fn last_seen_inputs() -> (u32, u32, u32, u32) {
		TEST_EXTENSION.with(|e| e.borrow().last_seen_inputs.clone())
	}
}

impl Default for TestExtension {
	fn default() -> Self {
		Self { enabled: true, last_seen_buffer: vec![], last_seen_inputs: (0, 0, 0, 0) }
	}
}

impl ChainExtension<Test> for TestExtension {
	fn call<E>(func_id: u32, env: Environment<E, InitState>) -> ExtensionResult<RetVal>
	where
		E: Ext<T = Test>,
		<E::T as SysConfig>::AccountId: UncheckedFrom<<E::T as SysConfig>::Hash> + AsRef<[u8]>,
	{
		match func_id {
			0 => {
				let mut env = env.buf_in_buf_out();
				let input = env.read(2)?;
				env.write(&input, false, None)?;
				TEST_EXTENSION.with(|e| e.borrow_mut().last_seen_buffer = input);
				Ok(RetVal::Converging(func_id))
			},
			1 => {
				let env = env.only_in();
				TEST_EXTENSION.with(|e| {
					e.borrow_mut().last_seen_inputs =
						(env.val0(), env.val1(), env.val2(), env.val3())
				});
				Ok(RetVal::Converging(func_id))
			},
			2 => {
				let mut env = env.buf_in_buf_out();
				let weight = env.read(2)?[1].into();
				env.charge_weight(weight)?;
				Ok(RetVal::Converging(func_id))
			},
			3 => Ok(RetVal::Diverging { flags: ReturnFlags::REVERT, data: vec![42, 99] }),
			_ => {
				panic!("Passed unknown func_id to test chain extension: {}", func_id);
			},
		}
	}

	fn enabled() -> bool {
		TEST_EXTENSION.with(|e| e.borrow().enabled)
	}
}

parameter_types! {
	pub const BlockHashCount: u64 = 250;
	pub BlockWeights: frame_system::limits::BlockWeights =
		frame_system::limits::BlockWeights::simple_max(2 * WEIGHT_PER_SECOND);
	pub static ExistentialDeposit: u64 = 1;
}
impl frame_system::Config for Test {
	type BaseCallFilter = frame_support::traits::Everything;
	type BlockWeights = BlockWeights;
	type BlockLength = ();
	type DbWeight = ();
	type Origin = Origin;
	type Index = u64;
	type BlockNumber = u64;
	type Hash = H256;
	type Call = Call;
	type Hashing = BlakeTwo256;
	type AccountId = AccountId32;
	type Lookup = IdentityLookup<Self::AccountId>;
	type Header = Header;
	type Event = Event;
	type BlockHashCount = BlockHashCount;
	type Version = ();
	type PalletInfo = PalletInfo;
	type AccountData = pallet_balances::AccountData<u64>;
	type OnNewAccount = ();
	type OnKilledAccount = ();
	type SystemWeightInfo = ();
	type SS58Prefix = ();
	type OnSetCode = ();
}
impl pallet_randomness_collective_flip::Config for Test {}
impl pallet_balances::Config for Test {
	type MaxLocks = ();
	type MaxReserves = ();
	type ReserveIdentifier = [u8; 8];
	type Balance = u64;
	type Event = Event;
	type DustRemoval = ();
	type ExistentialDeposit = ExistentialDeposit;
	type AccountStore = System;
	type WeightInfo = ();
}
parameter_types! {
	pub const MinimumPeriod: u64 = 1;
}
impl pallet_timestamp::Config for Test {
	type Moment = u64;
	type OnTimestampSet = ();
	type MinimumPeriod = MinimumPeriod;
	type WeightInfo = ();
}
impl pallet_utility::Config for Test {
	type Event = Event;
	type Call = Call;
	type PalletsOrigin = OriginCaller;
	type WeightInfo = ();
}
parameter_types! {
	pub const MaxValueSize: u32 = 16_384;
	pub const DeletionQueueDepth: u32 = 1024;
	pub const DeletionWeightLimit: Weight = 500_000_000_000;
	pub const MaxCodeSize: u32 = 2 * 1024;
	pub MySchedule: Schedule<Test> = <Schedule<Test>>::default();
	pub const TransactionByteFee: u64 = 0;
	pub const DepositPerByte: BalanceOf<Test> = 1;
	pub const DepositPerItem: BalanceOf<Test> = 1;
}

impl Convert<Weight, BalanceOf<Self>> for Test {
	fn convert(w: Weight) -> BalanceOf<Self> {
		w
	}
}

/// A filter whose filter function can be swapped at runtime.
pub struct TestFilter;

thread_local! {
	static CALL_FILTER: RefCell<fn(&Call) -> bool> = RefCell::new(|_| true);
}

impl TestFilter {
	pub fn set_filter(filter: fn(&Call) -> bool) {
		CALL_FILTER.with(|fltr| *fltr.borrow_mut() = filter);
	}
}

impl Contains<Call> for TestFilter {
	fn contains(call: &Call) -> bool {
		CALL_FILTER.with(|fltr| fltr.borrow()(call))
	}
}

impl Config for Test {
	type Time = Timestamp;
	type Randomness = Randomness;
	type Currency = Balances;
	type Event = Event;
	type Call = Call;
	type CallFilter = TestFilter;
	type CallStack = [Frame<Self>; 31];
	type WeightPrice = Self;
	type WeightInfo = ();
	type ChainExtension = TestExtension;
	type DeletionQueueDepth = DeletionQueueDepth;
	type DeletionWeightLimit = DeletionWeightLimit;
	type Schedule = MySchedule;
	type DepositPerByte = DepositPerByte;
	type DepositPerItem = DepositPerItem;
}

pub const ALICE: AccountId32 = AccountId32::new([1u8; 32]);
pub const BOB: AccountId32 = AccountId32::new([2u8; 32]);
pub const CHARLIE: AccountId32 = AccountId32::new([3u8; 32]);
pub const DJANGO: AccountId32 = AccountId32::new([4u8; 32]);

pub const GAS_LIMIT: Weight = 10_000_000_000;

pub struct ExtBuilder {
	existential_deposit: u64,
}
impl Default for ExtBuilder {
	fn default() -> Self {
		Self { existential_deposit: ExistentialDeposit::get() }
	}
}
impl ExtBuilder {
	pub fn existential_deposit(mut self, existential_deposit: u64) -> Self {
		self.existential_deposit = existential_deposit;
		self
	}
	pub fn set_associated_consts(&self) {
		EXISTENTIAL_DEPOSIT.with(|v| *v.borrow_mut() = self.existential_deposit);
	}
	pub fn build(self) -> sp_io::TestExternalities {
		self.set_associated_consts();
		let mut t = frame_system::GenesisConfig::default().build_storage::<Test>().unwrap();
		pallet_balances::GenesisConfig::<Test> { balances: vec![] }
			.assimilate_storage(&mut t)
			.unwrap();
		let mut ext = sp_io::TestExternalities::new(t);
		ext.execute_with(|| System::set_block_number(1));
		ext
	}
}

/// Load a given wasm module represented by a .wat file and returns a wasm binary contents along
/// with it's hash.
///
/// The fixture files are located under the `fixtures/` directory.
fn compile_module<T>(fixture_name: &str) -> wat::Result<(Vec<u8>, <T::Hashing as Hash>::Output)>
where
	T: frame_system::Config,
{
	let fixture_path = ["fixtures/", fixture_name, ".wat"].concat();
	let wasm_binary = wat::parse_file(fixture_path)?;
	let code_hash = T::Hashing::hash(&wasm_binary);
	Ok((wasm_binary, code_hash))
}

/// Extract the ordered list of deposit or refund amounts from a list of events.
fn deposits(
	events: &[EventRecord<Event, <Test as frame_system::Config>::Hash>],
) -> impl Iterator<Item = BalanceOf<Test>> + '_ {
	events.iter().filter_map(|event| {
		if let EventRecord {
			phase: Phase::Initialization,
			event:
				Event::Balances(pallet_balances::Event::ReserveRepatriated(
					_,
					_,
					amount,
					BalanceStatus::Reserved,
				)),
			topics: _,
		} = event
		{
			Some(*amount)
		} else {
			None
		}
	})
}

// Perform a call to a plain account.
// The actual transfer fails because we can only call contracts.
// Then we check that at least the base costs where charged (no runtime gas costs.)
#[test]
fn calling_plain_account_fails() {
	ExtBuilder::default().build().execute_with(|| {
		let _ = Balances::deposit_creating(&ALICE, 100_000_000);
		let base_cost = <<Test as Config>::WeightInfo as WeightInfo>::call();

		assert_eq!(
			Contracts::call(Origin::signed(ALICE), BOB, 0, GAS_LIMIT, None, Vec::new()),
			Err(DispatchErrorWithPostInfo {
				error: Error::<Test>::ContractNotFound.into(),
				post_info: PostDispatchInfo {
					actual_weight: Some(base_cost),
					pays_fee: Default::default(),
				},
			})
		);
	});
}

#[test]
fn instantiate_and_call_and_deposit_event() {
	let (wasm, code_hash) = compile_module::<Test>("return_from_start_fn").unwrap();

	ExtBuilder::default().existential_deposit(100).build().execute_with(|| {
		let _ = Balances::deposit_creating(&ALICE, 1_000_000);
		let min_balance = <Test as Config>::Currency::minimum_balance();
		let endowment = min_balance * 100;

		// We determine the storage limit after uploading because it depends on ALICEs free
		// balance which is changed by uploading a module.
		assert_ok!(Contracts::upload_code(Origin::signed(ALICE), wasm, None));

		// Drop previous events
		initialize_block(2);

		// Check at the end to get hash on error easily
		let storage_limit = <Pallet<Test>>::max_storage_limit(&ALICE, endowment);
		assert_ok!(Contracts::instantiate(
			Origin::signed(ALICE),
			endowment,
			GAS_LIMIT,
			None,
			code_hash,
			vec![],
			vec![],
		));
		let addr = Contracts::contract_address(&ALICE, &code_hash, &[]);
		assert!(ContractInfoOf::<Test>::contains_key(&addr));

		// We instantiate a contract. This means the caller is charged for the storage
		// that the contract itself occupies.
		let events = System::events();
		let storage_cost = deposits(&events).next().unwrap();
		let unused = storage_limit - storage_cost;

		assert_eq!(
			events,
			vec![
				EventRecord {
					phase: Phase::Initialization,
<<<<<<< HEAD
					event: Event::Balances(pallet_balances::Event::Reserved(ALICE, storage_limit)),
=======
					event: Event::Balances(pallet_balances::Event::Deposit {
						who: ALICE,
						amount: 1_000_000
					}),
					topics: vec![],
				},
				EventRecord {
					phase: Phase::Initialization,
					event: Event::System(frame_system::Event::NewAccount(ALICE.clone())),
					topics: vec![],
				},
				EventRecord {
					phase: Phase::Initialization,
					event: Event::Balances(pallet_balances::Event::Endowed {
						account: ALICE,
						free_balance: 1_000_000
					}),
>>>>>>> 4581dd99
					topics: vec![],
				},
				EventRecord {
					phase: Phase::Initialization,
					event: Event::System(frame_system::Event::NewAccount(addr.clone())),
					topics: vec![],
				},
				EventRecord {
					phase: Phase::Initialization,
<<<<<<< HEAD
					event: Event::Balances(pallet_balances::Event::Endowed(
						addr.clone(),
						min_balance * 100
					)),
=======
					event: Event::Balances(pallet_balances::Event::Endowed {
						account: addr.clone(),
						free_balance: subsistence * 100
					}),
>>>>>>> 4581dd99
					topics: vec![],
				},
				EventRecord {
					phase: Phase::Initialization,
<<<<<<< HEAD
					event: Event::Balances(pallet_balances::Event::Transfer(
						ALICE,
						addr.clone(),
						min_balance * 100
					)),
=======
					event: Event::Balances(pallet_balances::Event::Transfer {
						from: ALICE,
						to: addr.clone(),
						amount: subsistence * 100
					}),
>>>>>>> 4581dd99
					topics: vec![],
				},
				EventRecord {
					phase: Phase::Initialization,
					event: Event::Contracts(crate::Event::ContractEmitted {
						contract: addr.clone(),
						data: vec![1, 2, 3, 4]
					}),
					topics: vec![],
				},
				EventRecord {
					phase: Phase::Initialization,
					event: Event::Contracts(crate::Event::Instantiated {
						deployer: ALICE,
						contract: addr.clone()
					}),
					topics: vec![],
				},
				EventRecord {
					phase: Phase::Initialization,
					event: Event::Balances(pallet_balances::Event::ReserveRepatriated(
						ALICE,
						addr.clone(),
						storage_cost,
						BalanceStatus::Reserved,
					)),
					topics: vec![],
				},
				EventRecord {
					phase: Phase::Initialization,
					event: Event::Balances(pallet_balances::Event::Unreserved(ALICE, unused)),
					topics: vec![],
				},
			]
		);
	});
}

#[test]
fn deposit_event_max_value_limit() {
	let (wasm, code_hash) = compile_module::<Test>("event_size").unwrap();

	ExtBuilder::default().existential_deposit(50).build().execute_with(|| {
		// Create
		let _ = Balances::deposit_creating(&ALICE, 1_000_000);
		assert_ok!(Contracts::instantiate_with_code(
			Origin::signed(ALICE),
			30_000,
			GAS_LIMIT,
			None,
			wasm,
			vec![],
			vec![],
		));
		let addr = Contracts::contract_address(&ALICE, &code_hash, &[]);

		// Call contract with allowed storage value.
		assert_ok!(Contracts::call(
			Origin::signed(ALICE),
			addr.clone(),
			0,
			GAS_LIMIT * 2, // we are copying a huge buffer,
			None,
			<Test as Config>::Schedule::get().limits.payload_len.encode(),
		));

		// Call contract with too large a storage value.
		assert_err_ignore_postinfo!(
			Contracts::call(
				Origin::signed(ALICE),
				addr,
				0,
				GAS_LIMIT,
				None,
				(<Test as Config>::Schedule::get().limits.payload_len + 1).encode(),
			),
			Error::<Test>::ValueTooLarge,
		);
	});
}

#[test]
fn run_out_of_gas() {
	let (wasm, code_hash) = compile_module::<Test>("run_out_of_gas").unwrap();
	ExtBuilder::default().existential_deposit(50).build().execute_with(|| {
		let min_balance = <Test as Config>::Currency::minimum_balance();
		let _ = Balances::deposit_creating(&ALICE, 1_000_000);

		assert_ok!(Contracts::instantiate_with_code(
			Origin::signed(ALICE),
			100 * min_balance,
			GAS_LIMIT,
			None,
			wasm,
			vec![],
			vec![],
		));
		let addr = Contracts::contract_address(&ALICE, &code_hash, &[]);

		// Call the contract with a fixed gas limit. It must run out of gas because it just
		// loops forever.
		assert_err_ignore_postinfo!(
			Contracts::call(
				Origin::signed(ALICE),
				addr, // newly created account
				0,
				1_000_000_000_000,
				None,
				vec![],
			),
			Error::<Test>::OutOfGas,
		);
	});
}

fn initialize_block(number: u64) {
	System::initialize(&number, &[0u8; 32].into(), &Default::default(), Default::default());
}

#[test]
fn storage_max_value_limit() {
	let (wasm, code_hash) = compile_module::<Test>("storage_size").unwrap();

	ExtBuilder::default().existential_deposit(50).build().execute_with(|| {
		// Create
		let _ = Balances::deposit_creating(&ALICE, 1_000_000);
		assert_ok!(Contracts::instantiate_with_code(
			Origin::signed(ALICE),
			30_000,
			GAS_LIMIT,
			None,
			wasm,
			vec![],
			vec![],
		));
		let addr = Contracts::contract_address(&ALICE, &code_hash, &[]);
		ContractInfoOf::<Test>::get(&addr).unwrap();

		// Call contract with allowed storage value.
		assert_ok!(Contracts::call(
			Origin::signed(ALICE),
			addr.clone(),
			0,
			GAS_LIMIT * 2, // we are copying a huge buffer
			None,
			<Test as Config>::Schedule::get().limits.payload_len.encode(),
		));

		// Call contract with too large a storage value.
		assert_err_ignore_postinfo!(
			Contracts::call(
				Origin::signed(ALICE),
				addr,
				0,
				GAS_LIMIT,
				None,
				(<Test as Config>::Schedule::get().limits.payload_len + 1).encode(),
			),
			Error::<Test>::ValueTooLarge,
		);
	});
}

#[test]
fn deploy_and_call_other_contract() {
	let (callee_wasm, callee_code_hash) = compile_module::<Test>("return_with_data").unwrap();
	let (caller_wasm, caller_code_hash) = compile_module::<Test>("caller_contract").unwrap();

	ExtBuilder::default().existential_deposit(50).build().execute_with(|| {
		// Create
		let _ = Balances::deposit_creating(&ALICE, 1_000_000);
		assert_ok!(Contracts::instantiate_with_code(
			Origin::signed(ALICE),
			100_000,
			GAS_LIMIT,
			None,
			caller_wasm,
			vec![],
			vec![],
		));
		assert_ok!(Contracts::instantiate_with_code(
			Origin::signed(ALICE),
			100_000,
			GAS_LIMIT,
			None,
			callee_wasm,
			0u32.to_le_bytes().encode(),
			vec![42],
		));

		// Call BOB contract, which attempts to instantiate and call the callee contract and
		// makes various assertions on the results from those calls.
		assert_ok!(Contracts::call(
			Origin::signed(ALICE),
			Contracts::contract_address(&ALICE, &caller_code_hash, &[]),
			0,
			GAS_LIMIT,
			None,
			callee_code_hash.as_ref().to_vec(),
		));
	});
}

#[test]
fn cannot_self_destruct_through_draning() {
	let (wasm, code_hash) = compile_module::<Test>("drain").unwrap();
	ExtBuilder::default().existential_deposit(50).build().execute_with(|| {
		let _ = Balances::deposit_creating(&ALICE, 1_000_000);

		// Instantiate the BOB contract.
		assert_ok!(Contracts::instantiate_with_code(
			Origin::signed(ALICE),
			100_000,
			GAS_LIMIT,
			None,
			wasm,
			vec![],
			vec![],
		));
		let addr = Contracts::contract_address(&ALICE, &code_hash, &[]);

		// Check that the BOB contract has been instantiated.
		assert_matches!(ContractInfoOf::<Test>::get(&addr), Some(_));

		// Call BOB which makes it send all funds to the zero address
		// The contract code asserts that the correct error value is returned.
		assert_ok!(Contracts::call(Origin::signed(ALICE), addr, 0, GAS_LIMIT, None, vec![]));
	});
}

#[test]
fn cannot_self_destruct_while_live() {
	let (wasm, code_hash) = compile_module::<Test>("self_destruct").unwrap();
	ExtBuilder::default().existential_deposit(50).build().execute_with(|| {
		let _ = Balances::deposit_creating(&ALICE, 1_000_000);

		// Instantiate the BOB contract.
		assert_ok!(Contracts::instantiate_with_code(
			Origin::signed(ALICE),
			100_000,
			GAS_LIMIT,
			None,
			wasm,
			vec![],
			vec![],
		));
		let addr = Contracts::contract_address(&ALICE, &code_hash, &[]);

		// Check that the BOB contract has been instantiated.
		assert_matches!(ContractInfoOf::<Test>::get(&addr), Some(_));

		// Call BOB with input data, forcing it make a recursive call to itself to
		// self-destruct, resulting in a trap.
		assert_err_ignore_postinfo!(
			Contracts::call(Origin::signed(ALICE), addr.clone(), 0, GAS_LIMIT, None, vec![0],),
			Error::<Test>::ContractTrapped,
		);

		// Check that BOB is still there.
		assert_matches!(ContractInfoOf::<Test>::get(&addr), Some(_));
	});
}

#[test]
fn self_destruct_works() {
	let (wasm, code_hash) = compile_module::<Test>("self_destruct").unwrap();
	ExtBuilder::default().existential_deposit(50).build().execute_with(|| {
		let _ = Balances::deposit_creating(&ALICE, 1_000_000);
		let _ = Balances::deposit_creating(&DJANGO, 1_000_000);

		// Instantiate the BOB contract.
		assert_ok!(Contracts::instantiate_with_code(
			Origin::signed(ALICE),
			100_000,
			GAS_LIMIT,
			None,
			wasm,
			vec![],
			vec![],
		));
		let addr = Contracts::contract_address(&ALICE, &code_hash, &[]);

		// Check that the BOB contract has been instantiated.
		assert_matches!(ContractInfoOf::<Test>::get(&addr), Some(_));

		// Drop all previous events
		initialize_block(2);

		// We need to gather this before the call. Otherwise it was already reserved.
		let storage_limit = <Pallet<Test>>::max_storage_limit(&ALICE, 0);

		// There is only one user of this contract.
		assert_refcount!(&code_hash, 1);

		// Call BOB without input data which triggers termination.
		assert_matches!(
			Contracts::call(Origin::signed(ALICE), addr.clone(), 0, GAS_LIMIT, None, vec![],),
			Ok(_)
		);

		// Check that code is still there but refcount dropped to zero.
		assert_refcount!(&code_hash, 0);

		// Check that account is gone
		assert!(ContractInfoOf::<Test>::get(&addr).is_none());

		// check that the beneficiary (django) got remaining balance
		assert_eq!(Balances::free_balance(DJANGO), 1_000_000 + 100_000);

		// We delete a contract here. This means that the caller gets a refund over
		// all the storage deposits of the contract.
		let events = System::events();
		let storage_refund = deposits(&events).next().unwrap();
		let unreserved = storage_limit + storage_refund;

		pretty_assertions::assert_eq!(
			events,
			vec![
				EventRecord {
					phase: Phase::Initialization,
					event: Event::Balances(pallet_balances::Event::Reserved(ALICE, storage_limit)),
					topics: vec![],
				},
				EventRecord {
					phase: Phase::Initialization,
					event: Event::Balances(pallet_balances::Event::Transfer {
						from: addr.clone(),
						to: DJANGO,
						amount: 100_000,
					}),
					topics: vec![],
				},
				EventRecord {
					phase: Phase::Initialization,
					event: Event::Contracts(crate::Event::Terminated {
						contract: addr.clone(),
						beneficiary: DJANGO
					}),
					topics: vec![],
				},
				EventRecord {
					phase: Phase::Initialization,
					event: Event::System(frame_system::Event::KilledAccount(addr.clone())),
					topics: vec![],
				},
				EventRecord {
					phase: Phase::Initialization,
					event: Event::Balances(pallet_balances::Event::ReserveRepatriated(
						addr.clone(),
						ALICE,
						storage_refund,
						BalanceStatus::Reserved,
					)),
					topics: vec![],
				},
				EventRecord {
					phase: Phase::Initialization,
					event: Event::Balances(pallet_balances::Event::Unreserved(ALICE, unreserved)),
					topics: vec![],
				},
			],
		);
	});
}

// This tests that one contract cannot prevent another from self-destructing by sending it
// additional funds after it has been drained.
#[test]
fn destroy_contract_and_transfer_funds() {
	let (callee_wasm, callee_code_hash) = compile_module::<Test>("self_destruct").unwrap();
	let (caller_wasm, caller_code_hash) = compile_module::<Test>("destroy_and_transfer").unwrap();

	ExtBuilder::default().existential_deposit(50).build().execute_with(|| {
		// Create
		let _ = Balances::deposit_creating(&ALICE, 1_000_000);
		assert_ok!(Contracts::instantiate_with_code(
			Origin::signed(ALICE),
			200_000,
			GAS_LIMIT,
			None,
			callee_wasm,
			vec![],
			vec![42]
		));

		// This deploys the BOB contract, which in turn deploys the CHARLIE contract during
		// construction.
		assert_ok!(Contracts::instantiate_with_code(
			Origin::signed(ALICE),
			200_000,
			GAS_LIMIT,
			None,
			caller_wasm,
			callee_code_hash.as_ref().to_vec(),
			vec![],
		));
		let addr_bob = Contracts::contract_address(&ALICE, &caller_code_hash, &[]);
		let addr_charlie = Contracts::contract_address(&addr_bob, &callee_code_hash, &[0x47, 0x11]);

		// Check that the CHARLIE contract has been instantiated.
		assert_matches!(ContractInfoOf::<Test>::get(&addr_charlie), Some(_));

		// Call BOB, which calls CHARLIE, forcing CHARLIE to self-destruct.
		assert_ok!(Contracts::call(
			Origin::signed(ALICE),
			addr_bob,
			0,
			GAS_LIMIT,
			None,
			addr_charlie.encode(),
		));

		// Check that CHARLIE has moved on to the great beyond (ie. died).
		assert!(ContractInfoOf::<Test>::get(&addr_charlie).is_none());
	});
}

#[test]
fn cannot_self_destruct_in_constructor() {
	let (wasm, _) = compile_module::<Test>("self_destructing_constructor").unwrap();
	ExtBuilder::default().existential_deposit(50).build().execute_with(|| {
		let _ = Balances::deposit_creating(&ALICE, 1_000_000);

		// Fail to instantiate the BOB because the contructor calls seal_terminate.
		assert_err_ignore_postinfo!(
			Contracts::instantiate_with_code(
				Origin::signed(ALICE),
				100_000,
				GAS_LIMIT,
				None,
				wasm,
				vec![],
				vec![],
			),
			Error::<Test>::TerminatedInConstructor,
		);
	});
}

#[test]
fn crypto_hashes() {
	let (wasm, code_hash) = compile_module::<Test>("crypto_hashes").unwrap();

	ExtBuilder::default().existential_deposit(50).build().execute_with(|| {
		let _ = Balances::deposit_creating(&ALICE, 1_000_000);

		// Instantiate the CRYPTO_HASHES contract.
		assert_ok!(Contracts::instantiate_with_code(
			Origin::signed(ALICE),
			100_000,
			GAS_LIMIT,
			None,
			wasm,
			vec![],
			vec![],
		));
		let addr = Contracts::contract_address(&ALICE, &code_hash, &[]);
		// Perform the call.
		let input = b"_DEAD_BEEF";
		use sp_io::hashing::*;
		// Wraps a hash function into a more dynamic form usable for testing.
		macro_rules! dyn_hash_fn {
			($name:ident) => {
				Box::new(|input| $name(input).as_ref().to_vec().into_boxed_slice())
			};
		}
		// All hash functions and their associated output byte lengths.
		let test_cases: &[(Box<dyn Fn(&[u8]) -> Box<[u8]>>, usize)] = &[
			(dyn_hash_fn!(sha2_256), 32),
			(dyn_hash_fn!(keccak_256), 32),
			(dyn_hash_fn!(blake2_256), 32),
			(dyn_hash_fn!(blake2_128), 16),
		];
		// Test the given hash functions for the input: "_DEAD_BEEF"
		for (n, (hash_fn, expected_size)) in test_cases.iter().enumerate() {
			// We offset data in the contract tables by 1.
			let mut params = vec![(n + 1) as u8];
			params.extend_from_slice(input);
			let result =
				<Pallet<Test>>::bare_call(ALICE, addr.clone(), 0, GAS_LIMIT, None, params, false)
					.result
					.unwrap();
			assert!(result.is_success());
			let expected = hash_fn(input.as_ref());
			assert_eq!(&result.data[..*expected_size], &*expected);
		}
	})
}

#[test]
fn transfer_return_code() {
	let (wasm, code_hash) = compile_module::<Test>("transfer_return_code").unwrap();
	ExtBuilder::default().existential_deposit(50).build().execute_with(|| {
		let min_balance = <Test as Config>::Currency::minimum_balance();
		let _ = Balances::deposit_creating(&ALICE, 1000 * min_balance);

		assert_ok!(Contracts::instantiate_with_code(
			Origin::signed(ALICE),
			min_balance * 100,
			GAS_LIMIT,
			None,
			wasm,
			vec![],
			vec![],
		),);
		let addr = Contracts::contract_address(&ALICE, &code_hash, &[]);

		// Contract has only the minimal balance so any transfer will fail.
		Balances::make_free_balance_be(&addr, min_balance);
		let result = Contracts::bare_call(ALICE, addr.clone(), 0, GAS_LIMIT, None, vec![], false)
			.result
			.unwrap();
		assert_return_code!(result, RuntimeReturnCode::TransferFailed);

		// Contract has enough total balance in order to not go below the min balance
		// threshold when transfering 100 balance but this balance is reserved so
		// the transfer still fails.
		Balances::make_free_balance_be(&addr, min_balance + 100);
		Balances::reserve(&addr, min_balance + 100).unwrap();
		let result = Contracts::bare_call(ALICE, addr, 0, GAS_LIMIT, None, vec![], false)
			.result
			.unwrap();
		assert_return_code!(result, RuntimeReturnCode::TransferFailed);
	});
}

#[test]
fn call_return_code() {
	let (caller_code, caller_hash) = compile_module::<Test>("call_return_code").unwrap();
	let (callee_code, callee_hash) = compile_module::<Test>("ok_trap_revert").unwrap();
	ExtBuilder::default().existential_deposit(50).build().execute_with(|| {
		let min_balance = <Test as Config>::Currency::minimum_balance();
		let _ = Balances::deposit_creating(&ALICE, 1000 * min_balance);
		let _ = Balances::deposit_creating(&CHARLIE, 1000 * min_balance);

		assert_ok!(Contracts::instantiate_with_code(
			Origin::signed(ALICE),
			min_balance * 100,
			GAS_LIMIT,
			None,
			caller_code,
			vec![0],
			vec![],
		),);
		let addr_bob = Contracts::contract_address(&ALICE, &caller_hash, &[]);
		Balances::make_free_balance_be(&addr_bob, min_balance);

		// Contract calls into Django which is no valid contract
		let result = Contracts::bare_call(
			ALICE,
			addr_bob.clone(),
			0,
			GAS_LIMIT,
			None,
			AsRef::<[u8]>::as_ref(&DJANGO).to_vec(),
			false,
		)
		.result
		.unwrap();
		assert_return_code!(result, RuntimeReturnCode::NotCallable);

		assert_ok!(Contracts::instantiate_with_code(
			Origin::signed(CHARLIE),
			min_balance * 100,
			GAS_LIMIT,
			None,
			callee_code,
			vec![0],
			vec![],
		),);
		let addr_django = Contracts::contract_address(&CHARLIE, &callee_hash, &[]);
		Balances::make_free_balance_be(&addr_django, min_balance);

		// Contract has only the minimal balance so any transfer will fail.
		let result = Contracts::bare_call(
			ALICE,
			addr_bob.clone(),
			0,
			GAS_LIMIT,
			None,
			AsRef::<[u8]>::as_ref(&addr_django)
				.iter()
				.chain(&0u32.to_le_bytes())
				.cloned()
				.collect(),
			false,
		)
		.result
		.unwrap();
		assert_return_code!(result, RuntimeReturnCode::TransferFailed);

		// Contract has enough total balance in order to not go below the min balance
		// threshold when transfering 100 balance but this balance is reserved so
		// the transfer still fails.
		Balances::make_free_balance_be(&addr_bob, min_balance + 100);
		Balances::reserve(&addr_bob, min_balance + 100).unwrap();
		let result = Contracts::bare_call(
			ALICE,
			addr_bob.clone(),
			0,
			GAS_LIMIT,
			None,
			AsRef::<[u8]>::as_ref(&addr_django)
				.iter()
				.chain(&0u32.to_le_bytes())
				.cloned()
				.collect(),
			false,
		)
		.result
		.unwrap();
		assert_return_code!(result, RuntimeReturnCode::TransferFailed);

		// Contract has enough balance but callee reverts because "1" is passed.
		Balances::make_free_balance_be(&addr_bob, min_balance + 1000);
		let result = Contracts::bare_call(
			ALICE,
			addr_bob.clone(),
			0,
			GAS_LIMIT,
			None,
			AsRef::<[u8]>::as_ref(&addr_django)
				.iter()
				.chain(&1u32.to_le_bytes())
				.cloned()
				.collect(),
			false,
		)
		.result
		.unwrap();
		assert_return_code!(result, RuntimeReturnCode::CalleeReverted);

		// Contract has enough balance but callee traps because "2" is passed.
		let result = Contracts::bare_call(
			ALICE,
			addr_bob,
			0,
			GAS_LIMIT,
			None,
			AsRef::<[u8]>::as_ref(&addr_django)
				.iter()
				.chain(&2u32.to_le_bytes())
				.cloned()
				.collect(),
			false,
		)
		.result
		.unwrap();
		assert_return_code!(result, RuntimeReturnCode::CalleeTrapped);
	});
}

#[test]
fn instantiate_return_code() {
	let (caller_code, caller_hash) = compile_module::<Test>("instantiate_return_code").unwrap();
	let (callee_code, callee_hash) = compile_module::<Test>("ok_trap_revert").unwrap();
	ExtBuilder::default().existential_deposit(50).build().execute_with(|| {
		let min_balance = <Test as Config>::Currency::minimum_balance();
		let _ = Balances::deposit_creating(&ALICE, 1000 * min_balance);
		let _ = Balances::deposit_creating(&CHARLIE, 1000 * min_balance);
		let callee_hash = callee_hash.as_ref().to_vec();

		assert_ok!(Contracts::instantiate_with_code(
			Origin::signed(ALICE),
			min_balance * 100,
			GAS_LIMIT,
			None,
			callee_code,
			vec![],
			vec![],
		),);

		assert_ok!(Contracts::instantiate_with_code(
			Origin::signed(ALICE),
			min_balance * 100,
			GAS_LIMIT,
			None,
			caller_code,
			vec![],
			vec![],
		),);
		let addr = Contracts::contract_address(&ALICE, &caller_hash, &[]);

		// Contract has only the minimal balance so any transfer will fail.
		Balances::make_free_balance_be(&addr, min_balance);
		let result = Contracts::bare_call(
			ALICE,
			addr.clone(),
			0,
			GAS_LIMIT,
			None,
			callee_hash.clone(),
			false,
		)
		.result
		.unwrap();
		assert_return_code!(result, RuntimeReturnCode::TransferFailed);

		// Contract has enough total balance in order to not go below the min_balance
		// threshold when transfering the balance but this balance is reserved so
		// the transfer still fails.
		Balances::make_free_balance_be(&addr, min_balance + 10_000);
		Balances::reserve(&addr, min_balance + 10_000).unwrap();
		let result = Contracts::bare_call(
			ALICE,
			addr.clone(),
			0,
			GAS_LIMIT,
			None,
			callee_hash.clone(),
			false,
		)
		.result
		.unwrap();
		assert_return_code!(result, RuntimeReturnCode::TransferFailed);

		// Contract has enough balance but the passed code hash is invalid
		Balances::make_free_balance_be(&addr, min_balance + 10_000);
		let result =
			Contracts::bare_call(ALICE, addr.clone(), 0, GAS_LIMIT, None, vec![0; 33], false)
				.result
				.unwrap();
		assert_return_code!(result, RuntimeReturnCode::CodeNotFound);

		// Contract has enough balance but callee reverts because "1" is passed.
		let result = Contracts::bare_call(
			ALICE,
			addr.clone(),
			0,
			GAS_LIMIT,
			None,
			callee_hash.iter().chain(&1u32.to_le_bytes()).cloned().collect(),
			false,
		)
		.result
		.unwrap();
		assert_return_code!(result, RuntimeReturnCode::CalleeReverted);

		// Contract has enough balance but callee traps because "2" is passed.
		let result = Contracts::bare_call(
			ALICE,
			addr,
			0,
			GAS_LIMIT,
			None,
			callee_hash.iter().chain(&2u32.to_le_bytes()).cloned().collect(),
			false,
		)
		.result
		.unwrap();
		assert_return_code!(result, RuntimeReturnCode::CalleeTrapped);
	});
}

#[test]
fn disabled_chain_extension_wont_deploy() {
	let (code, _hash) = compile_module::<Test>("chain_extension").unwrap();
	ExtBuilder::default().existential_deposit(50).build().execute_with(|| {
		let min_balance = <Test as Config>::Currency::minimum_balance();
		let _ = Balances::deposit_creating(&ALICE, 1000 * min_balance);
		TestExtension::disable();
		assert_err_ignore_postinfo!(
			Contracts::instantiate_with_code(
				Origin::signed(ALICE),
				3 * min_balance,
				GAS_LIMIT,
				None,
				code,
				vec![],
				vec![],
			),
			"module uses chain extensions but chain extensions are disabled",
		);
	});
}

#[test]
fn disabled_chain_extension_errors_on_call() {
	let (code, hash) = compile_module::<Test>("chain_extension").unwrap();
	ExtBuilder::default().existential_deposit(50).build().execute_with(|| {
		let min_balance = <Test as Config>::Currency::minimum_balance();
		let _ = Balances::deposit_creating(&ALICE, 1000 * min_balance);
		assert_ok!(Contracts::instantiate_with_code(
			Origin::signed(ALICE),
			min_balance * 100,
			GAS_LIMIT,
			None,
			code,
			vec![],
			vec![],
		),);
		let addr = Contracts::contract_address(&ALICE, &hash, &[]);
		TestExtension::disable();
		assert_err_ignore_postinfo!(
			Contracts::call(Origin::signed(ALICE), addr.clone(), 0, GAS_LIMIT, None, vec![],),
			Error::<Test>::NoChainExtension,
		);
	});
}

#[test]
fn chain_extension_works() {
	let (code, hash) = compile_module::<Test>("chain_extension").unwrap();
	ExtBuilder::default().existential_deposit(50).build().execute_with(|| {
		let min_balance = <Test as Config>::Currency::minimum_balance();
		let _ = Balances::deposit_creating(&ALICE, 1000 * min_balance);
		assert_ok!(Contracts::instantiate_with_code(
			Origin::signed(ALICE),
			min_balance * 100,
			GAS_LIMIT,
			None,
			code,
			vec![],
			vec![],
		),);
		let addr = Contracts::contract_address(&ALICE, &hash, &[]);

		// The contract takes a up to 2 byte buffer where the first byte passed is used as
		// as func_id to the chain extension which behaves differently based on the
		// func_id.

		// 0 = read input buffer and pass it through as output
		let result =
			Contracts::bare_call(ALICE, addr.clone(), 0, GAS_LIMIT, None, vec![0, 99], false);
		let gas_consumed = result.gas_consumed;
		assert_eq!(TestExtension::last_seen_buffer(), vec![0, 99]);
		assert_eq!(result.result.unwrap().data, Bytes(vec![0, 99]));

		// 1 = treat inputs as integer primitives and store the supplied integers
		Contracts::bare_call(ALICE, addr.clone(), 0, GAS_LIMIT, None, vec![1], false)
			.result
			.unwrap();
		// those values passed in the fixture
		assert_eq!(TestExtension::last_seen_inputs(), (4, 1, 16, 12));

		// 2 = charge some extra weight (amount supplied in second byte)
		let result =
			Contracts::bare_call(ALICE, addr.clone(), 0, GAS_LIMIT, None, vec![2, 42], false);
		assert_ok!(result.result);
		assert_eq!(result.gas_consumed, gas_consumed + 42);

		// 3 = diverging chain extension call that sets flags to 0x1 and returns a fixed buffer
		let result = Contracts::bare_call(ALICE, addr.clone(), 0, GAS_LIMIT, None, vec![3], false)
			.result
			.unwrap();
		assert_eq!(result.flags, ReturnFlags::REVERT);
		assert_eq!(result.data, Bytes(vec![42, 99]));
	});
}

#[test]
fn lazy_removal_works() {
	let (code, hash) = compile_module::<Test>("self_destruct").unwrap();
	ExtBuilder::default().existential_deposit(50).build().execute_with(|| {
		let min_balance = <Test as Config>::Currency::minimum_balance();
		let _ = Balances::deposit_creating(&ALICE, 1000 * min_balance);

		assert_ok!(Contracts::instantiate_with_code(
			Origin::signed(ALICE),
			min_balance * 100,
			GAS_LIMIT,
			None,
			code,
			vec![],
			vec![],
		),);

		let addr = Contracts::contract_address(&ALICE, &hash, &[]);
		let info = <ContractInfoOf<Test>>::get(&addr).unwrap();
		let trie = &info.child_trie_info();

		// Put value into the contracts child trie
		child::put(trie, &[99], &42);

		// Terminate the contract
		assert_ok!(Contracts::call(
			Origin::signed(ALICE),
			addr.clone(),
			0,
			GAS_LIMIT,
			None,
			vec![]
		));

		// Contract info should be gone
		assert!(!<ContractInfoOf::<Test>>::contains_key(&addr));

		// But value should be still there as the lazy removal did not run, yet.
		assert_matches!(child::get(trie, &[99]), Some(42));

		// Run the lazy removal
		Contracts::on_initialize(Weight::max_value());

		// Value should be gone now
		assert_matches!(child::get::<i32>(trie, &[99]), None);
	});
}

#[test]
fn lazy_removal_partial_remove_works() {
	let (code, hash) = compile_module::<Test>("self_destruct").unwrap();

	// We create a contract with some extra keys above the weight limit
	let extra_keys = 7u32;
	let weight_limit = 5_000_000_000;
	let (_, max_keys) = Storage::<Test>::deletion_budget(1, weight_limit);
	let vals: Vec<_> = (0..max_keys + extra_keys)
		.map(|i| (blake2_256(&i.encode()), (i as u32), (i as u32).encode()))
		.collect();

	let mut ext = ExtBuilder::default().existential_deposit(50).build();

	let trie = ext.execute_with(|| {
		let min_balance = <Test as Config>::Currency::minimum_balance();
		let _ = Balances::deposit_creating(&ALICE, 1000 * min_balance);

		assert_ok!(Contracts::instantiate_with_code(
			Origin::signed(ALICE),
			min_balance * 100,
			GAS_LIMIT,
			None,
			code,
			vec![],
			vec![],
		),);

		let addr = Contracts::contract_address(&ALICE, &hash, &[]);
		let info = <ContractInfoOf<Test>>::get(&addr).unwrap();

		// Put value into the contracts child trie
		for val in &vals {
			Storage::<Test>::write(&info.trie_id, &val.0, Some(val.2.clone()), None).unwrap();
		}
		<ContractInfoOf<Test>>::insert(&addr, info.clone());

		// Terminate the contract
		assert_ok!(Contracts::call(
			Origin::signed(ALICE),
			addr.clone(),
			0,
			GAS_LIMIT,
			None,
			vec![]
		));

		// Contract info should be gone
		assert!(!<ContractInfoOf::<Test>>::contains_key(&addr));

		let trie = info.child_trie_info();

		// But value should be still there as the lazy removal did not run, yet.
		for val in &vals {
			assert_eq!(child::get::<u32>(&trie, &blake2_256(&val.0)), Some(val.1));
		}

		trie.clone()
	});

	// The lazy removal limit only applies to the backend but not to the overlay.
	// This commits all keys from the overlay to the backend.
	ext.commit_all().unwrap();

	ext.execute_with(|| {
		// Run the lazy removal
		let weight_used = Storage::<Test>::process_deletion_queue_batch(weight_limit);

		// Weight should be exhausted because we could not even delete all keys
		assert_eq!(weight_used, weight_limit);

		let mut num_deleted = 0u32;
		let mut num_remaining = 0u32;

		for val in &vals {
			match child::get::<u32>(&trie, &blake2_256(&val.0)) {
				None => num_deleted += 1,
				Some(x) if x == val.1 => num_remaining += 1,
				Some(_) => panic!("Unexpected value in contract storage"),
			}
		}

		// All but one key is removed
		assert_eq!(num_deleted + num_remaining, vals.len() as u32);
		assert_eq!(num_deleted, max_keys);
		assert_eq!(num_remaining, extra_keys);
	});
}

#[test]
fn lazy_removal_does_no_run_on_full_block() {
	let (code, hash) = compile_module::<Test>("self_destruct").unwrap();
	ExtBuilder::default().existential_deposit(50).build().execute_with(|| {
		let min_balance = <Test as Config>::Currency::minimum_balance();
		let _ = Balances::deposit_creating(&ALICE, 1000 * min_balance);

		assert_ok!(Contracts::instantiate_with_code(
			Origin::signed(ALICE),
			min_balance * 100,
			GAS_LIMIT,
			None,
			code,
			vec![],
			vec![],
		),);

		let addr = Contracts::contract_address(&ALICE, &hash, &[]);
		let info = <ContractInfoOf<Test>>::get(&addr).unwrap();
		let max_keys = 30;

		// Create some storage items for the contract.
		let vals: Vec<_> = (0..max_keys)
			.map(|i| (blake2_256(&i.encode()), (i as u32), (i as u32).encode()))
			.collect();

		// Put value into the contracts child trie
		for val in &vals {
			Storage::<Test>::write(&info.trie_id, &val.0, Some(val.2.clone()), None).unwrap();
		}
		<ContractInfoOf<Test>>::insert(&addr, info.clone());

		// Terminate the contract
		assert_ok!(Contracts::call(
			Origin::signed(ALICE),
			addr.clone(),
			0,
			GAS_LIMIT,
			None,
			vec![]
		));

		// Contract info should be gone
		assert!(!<ContractInfoOf::<Test>>::contains_key(&addr));

		let trie = info.child_trie_info();

		// But value should be still there as the lazy removal did not run, yet.
		for val in &vals {
			assert_eq!(child::get::<u32>(&trie, &blake2_256(&val.0)), Some(val.1));
		}

		// Fill up the block which should prevent the lazy storage removal from running.
		System::register_extra_weight_unchecked(
			<Test as system::Config>::BlockWeights::get().max_block,
			DispatchClass::Mandatory,
		);

		// Run the lazy removal without any limit so that all keys would be removed if there
		// had been some weight left in the block.
		let weight_used = Contracts::on_initialize(Weight::max_value());
		let base = <<Test as Config>::WeightInfo as WeightInfo>::on_initialize();
		assert_eq!(weight_used, base);

		// All the keys are still in place
		for val in &vals {
			assert_eq!(child::get::<u32>(&trie, &blake2_256(&val.0)), Some(val.1));
		}

		// Run the lazy removal directly which disregards the block limits
		Storage::<Test>::process_deletion_queue_batch(Weight::max_value());

		// Now the keys should be gone
		for val in &vals {
			assert_eq!(child::get::<u32>(&trie, &blake2_256(&val.0)), None);
		}
	});
}

#[test]
fn lazy_removal_does_not_use_all_weight() {
	let (code, hash) = compile_module::<Test>("self_destruct").unwrap();

	let weight_limit = 5_000_000_000;
	let mut ext = ExtBuilder::default().existential_deposit(50).build();

	let (trie, vals, weight_per_key) = ext.execute_with(|| {
		let min_balance = <Test as Config>::Currency::minimum_balance();
		let _ = Balances::deposit_creating(&ALICE, 1000 * min_balance);

		assert_ok!(Contracts::instantiate_with_code(
			Origin::signed(ALICE),
			min_balance * 100,
			GAS_LIMIT,
			None,
			code,
			vec![],
			vec![],
		),);

		let addr = Contracts::contract_address(&ALICE, &hash, &[]);
		let info = <ContractInfoOf<Test>>::get(&addr).unwrap();
		let (weight_per_key, max_keys) = Storage::<Test>::deletion_budget(1, weight_limit);

		// We create a contract with one less storage item than we can remove within the limit
		let vals: Vec<_> = (0..max_keys - 1)
			.map(|i| (blake2_256(&i.encode()), (i as u32), (i as u32).encode()))
			.collect();

		// Put value into the contracts child trie
		for val in &vals {
			Storage::<Test>::write(&info.trie_id, &val.0, Some(val.2.clone()), None).unwrap();
		}
		<ContractInfoOf<Test>>::insert(&addr, info.clone());

		// Terminate the contract
		assert_ok!(Contracts::call(
			Origin::signed(ALICE),
			addr.clone(),
			0,
			GAS_LIMIT,
			None,
			vec![]
		));

		// Contract info should be gone
		assert!(!<ContractInfoOf::<Test>>::contains_key(&addr));

		let trie = info.child_trie_info();

		// But value should be still there as the lazy removal did not run, yet.
		for val in &vals {
			assert_eq!(child::get::<u32>(&trie, &blake2_256(&val.0)), Some(val.1));
		}

		(trie, vals, weight_per_key)
	});

	// The lazy removal limit only applies to the backend but not to the overlay.
	// This commits all keys from the overlay to the backend.
	ext.commit_all().unwrap();

	ext.execute_with(|| {
		// Run the lazy removal
		let weight_used = Storage::<Test>::process_deletion_queue_batch(weight_limit);

		// We have one less key in our trie than our weight limit suffices for
		assert_eq!(weight_used, weight_limit - weight_per_key);

		// All the keys are removed
		for val in vals {
			assert_eq!(child::get::<u32>(&trie, &blake2_256(&val.0)), None);
		}
	});
}

#[test]
fn deletion_queue_full() {
	let (code, hash) = compile_module::<Test>("self_destruct").unwrap();
	ExtBuilder::default().existential_deposit(50).build().execute_with(|| {
		let min_balance = <Test as Config>::Currency::minimum_balance();
		let _ = Balances::deposit_creating(&ALICE, 1000 * min_balance);

		assert_ok!(Contracts::instantiate_with_code(
			Origin::signed(ALICE),
			min_balance * 100,
			GAS_LIMIT,
			None,
			code,
			vec![],
			vec![],
		),);

		let addr = Contracts::contract_address(&ALICE, &hash, &[]);

		// fill the deletion queue up until its limit
		Storage::<Test>::fill_queue_with_dummies();

		// Terminate the contract should fail
		assert_err_ignore_postinfo!(
			Contracts::call(Origin::signed(ALICE), addr.clone(), 0, GAS_LIMIT, None, vec![],),
			Error::<Test>::DeletionQueueFull,
		);

		// Contract should exist because removal failed
		<ContractInfoOf<Test>>::get(&addr).unwrap();
	});
}

#[test]
fn refcounter() {
	let (wasm, code_hash) = compile_module::<Test>("self_destruct").unwrap();
	ExtBuilder::default().existential_deposit(50).build().execute_with(|| {
		let _ = Balances::deposit_creating(&ALICE, 1_000_000);
		let min_balance = <Test as Config>::Currency::minimum_balance();

		// Create two contracts with the same code and check that they do in fact share it.
		assert_ok!(Contracts::instantiate_with_code(
			Origin::signed(ALICE),
			min_balance * 100,
			GAS_LIMIT,
			None,
			wasm.clone(),
			vec![],
			vec![0],
		));
		assert_ok!(Contracts::instantiate_with_code(
			Origin::signed(ALICE),
			min_balance * 100,
			GAS_LIMIT,
			None,
			wasm.clone(),
			vec![],
			vec![1],
		));
		assert_refcount!(code_hash, 2);

		// Sharing should also work with the usual instantiate call
		assert_ok!(Contracts::instantiate(
			Origin::signed(ALICE),
			min_balance * 100,
			GAS_LIMIT,
			None,
			code_hash,
			vec![],
			vec![2],
		));
		assert_refcount!(code_hash, 3);

		// addresses of all three existing contracts
		let addr0 = Contracts::contract_address(&ALICE, &code_hash, &[0]);
		let addr1 = Contracts::contract_address(&ALICE, &code_hash, &[1]);
		let addr2 = Contracts::contract_address(&ALICE, &code_hash, &[2]);

		// Terminating one contract should decrement the refcount
		assert_ok!(Contracts::call(Origin::signed(ALICE), addr0, 0, GAS_LIMIT, None, vec![]));
		assert_refcount!(code_hash, 2);

		// remove another one
		assert_ok!(Contracts::call(Origin::signed(ALICE), addr1, 0, GAS_LIMIT, None, vec![]));
		assert_refcount!(code_hash, 1);

		// Pristine code should still be there
		crate::PristineCode::<Test>::get(code_hash).unwrap();

		// remove the last contract
		assert_ok!(Contracts::call(Origin::signed(ALICE), addr2, 0, GAS_LIMIT, None, vec![]));
		assert_refcount!(code_hash, 0);

		// refcount is `0` but code should still exists because it needs to be removed manually
		assert!(crate::PristineCode::<Test>::contains_key(&code_hash));
		assert!(crate::CodeStorage::<Test>::contains_key(&code_hash));
	});
}

#[test]
fn reinstrument_does_charge() {
	let (wasm, code_hash) = compile_module::<Test>("return_with_data").unwrap();
	ExtBuilder::default().existential_deposit(50).build().execute_with(|| {
		let _ = Balances::deposit_creating(&ALICE, 1_000_000);
		let min_balance = <Test as Config>::Currency::minimum_balance();
		let zero = 0u32.to_le_bytes().encode();
		let code_len = wasm.len() as u32;

		assert_ok!(Contracts::instantiate_with_code(
			Origin::signed(ALICE),
			min_balance * 100,
			GAS_LIMIT,
			None,
			wasm,
			zero.clone(),
			vec![],
		));

		let addr = Contracts::contract_address(&ALICE, &code_hash, &[]);

		// Call the contract two times without reinstrument

		let result0 =
			Contracts::bare_call(ALICE, addr.clone(), 0, GAS_LIMIT, None, zero.clone(), false);
		assert!(result0.result.unwrap().is_success());

		let result1 =
			Contracts::bare_call(ALICE, addr.clone(), 0, GAS_LIMIT, None, zero.clone(), false);
		assert!(result1.result.unwrap().is_success());

		// They should match because both where called with the same schedule.
		assert_eq!(result0.gas_consumed, result1.gas_consumed);

		// We cannot change the schedule. Instead, we decrease the version of the deployed
		// contract below the current schedule's version.
		crate::CodeStorage::mutate(&code_hash, |code: &mut Option<PrefabWasmModule<Test>>| {
			code.as_mut().unwrap().decrement_version();
		});

		// This call should trigger reinstrumentation
		let result2 =
			Contracts::bare_call(ALICE, addr.clone(), 0, GAS_LIMIT, None, zero.clone(), false);
		assert!(result2.result.unwrap().is_success());
		assert!(result2.gas_consumed > result1.gas_consumed);
		assert_eq!(
			result2.gas_consumed,
			result1.gas_consumed + <Test as Config>::WeightInfo::instrument(code_len / 1024),
		);
	});
}

#[test]
fn debug_message_works() {
	let (wasm, code_hash) = compile_module::<Test>("debug_message_works").unwrap();

	ExtBuilder::default().existential_deposit(50).build().execute_with(|| {
		let _ = Balances::deposit_creating(&ALICE, 1_000_000);
		assert_ok!(Contracts::instantiate_with_code(
			Origin::signed(ALICE),
			30_000,
			GAS_LIMIT,
			None,
			wasm,
			vec![],
			vec![],
		),);
		let addr = Contracts::contract_address(&ALICE, &code_hash, &[]);
		let result = Contracts::bare_call(ALICE, addr, 0, GAS_LIMIT, None, vec![], true);

		assert_matches!(result.result, Ok(_));
		assert_eq!(std::str::from_utf8(&result.debug_message).unwrap(), "Hello World!");
	});
}

#[test]
fn debug_message_logging_disabled() {
	let (wasm, code_hash) = compile_module::<Test>("debug_message_logging_disabled").unwrap();

	ExtBuilder::default().existential_deposit(50).build().execute_with(|| {
		let _ = Balances::deposit_creating(&ALICE, 1_000_000);
		assert_ok!(Contracts::instantiate_with_code(
			Origin::signed(ALICE),
			30_000,
			GAS_LIMIT,
			None,
			wasm,
			vec![],
			vec![],
		),);
		let addr = Contracts::contract_address(&ALICE, &code_hash, &[]);
		// disable logging by passing `false`
		let result = Contracts::bare_call(ALICE, addr.clone(), 0, GAS_LIMIT, None, vec![], false);
		assert_matches!(result.result, Ok(_));
		// the dispatchables always run without debugging
		assert_ok!(Contracts::call(Origin::signed(ALICE), addr, 0, GAS_LIMIT, None, vec![]));
		assert!(result.debug_message.is_empty());
	});
}

#[test]
fn debug_message_invalid_utf8() {
	let (wasm, code_hash) = compile_module::<Test>("debug_message_invalid_utf8").unwrap();

	ExtBuilder::default().existential_deposit(50).build().execute_with(|| {
		let _ = Balances::deposit_creating(&ALICE, 1_000_000);
		assert_ok!(Contracts::instantiate_with_code(
			Origin::signed(ALICE),
			30_000,
			GAS_LIMIT,
			None,
			wasm,
			vec![],
			vec![],
		),);
		let addr = Contracts::contract_address(&ALICE, &code_hash, &[]);
		let result = Contracts::bare_call(ALICE, addr, 0, GAS_LIMIT, None, vec![], true);
		assert_err!(result.result, <Error<Test>>::DebugMessageInvalidUTF8);
	});
}

#[test]
fn gas_estimation_nested_call_fixed_limit() {
	let (caller_code, caller_hash) = compile_module::<Test>("call_with_limit").unwrap();
	let (callee_code, callee_hash) = compile_module::<Test>("dummy").unwrap();
	ExtBuilder::default().existential_deposit(50).build().execute_with(|| {
		let min_balance = <Test as Config>::Currency::minimum_balance();
		let _ = Balances::deposit_creating(&ALICE, 1000 * min_balance);
		let _ = Balances::deposit_creating(&CHARLIE, 1000 * min_balance);

		assert_ok!(Contracts::instantiate_with_code(
			Origin::signed(ALICE),
			min_balance * 100,
			GAS_LIMIT,
			None,
			caller_code,
			vec![],
			vec![0],
		),);
		let addr_caller = Contracts::contract_address(&ALICE, &caller_hash, &[0]);

		assert_ok!(Contracts::instantiate_with_code(
			Origin::signed(ALICE),
			min_balance * 100,
			GAS_LIMIT,
			None,
			callee_code,
			vec![],
			vec![1],
		),);
		let addr_callee = Contracts::contract_address(&ALICE, &callee_hash, &[1]);

		let input: Vec<u8> = AsRef::<[u8]>::as_ref(&addr_callee)
			.iter()
			.cloned()
			.chain((GAS_LIMIT / 5).to_le_bytes())
			.collect();

		// Call in order to determine the gas that is required for this call
		let result = Contracts::bare_call(
			ALICE,
			addr_caller.clone(),
			0,
			GAS_LIMIT,
			None,
			input.clone(),
			false,
		);
		assert_ok!(&result.result);

		// We have a subcall with a fixed gas limit. This constitutes precharging.
		assert!(result.gas_required > result.gas_consumed);

		// Make the same call using the estimated gas. Should succeed.
		assert_ok!(
			Contracts::bare_call(
				ALICE,
				addr_caller,
				0,
				result.gas_required,
				Some(result.storage_deposit.charge_or_zero()),
				input,
				false,
			)
			.result
		);
	});
}

#[test]
#[cfg(feature = "unstable-interface")]
fn gas_estimation_call_runtime() {
	let (caller_code, caller_hash) = compile_module::<Test>("call_runtime").unwrap();
	let (callee_code, callee_hash) = compile_module::<Test>("dummy").unwrap();
	ExtBuilder::default().existential_deposit(50).build().execute_with(|| {
		let min_balance = <Test as Config>::Currency::minimum_balance();
		let _ = Balances::deposit_creating(&ALICE, 1000 * min_balance);
		let _ = Balances::deposit_creating(&CHARLIE, 1000 * min_balance);

		assert_ok!(Contracts::instantiate_with_code(
			Origin::signed(ALICE),
			min_balance * 100,
			GAS_LIMIT,
			None,
			caller_code,
			vec![],
			vec![0],
		),);
		let addr_caller = Contracts::contract_address(&ALICE, &caller_hash, &[0]);

		assert_ok!(Contracts::instantiate_with_code(
			Origin::signed(ALICE),
			min_balance * 100,
			GAS_LIMIT,
			None,
			callee_code,
			vec![],
			vec![1],
		),);
		let addr_callee = Contracts::contract_address(&ALICE, &callee_hash, &[1]);

		// Call something trivial with a huge gas limit so that we can observe the effects
		// of pre-charging. This should create a difference between consumed and required.
		let call = Call::Contracts(crate::Call::call {
			dest: addr_callee,
			value: 0,
			gas_limit: GAS_LIMIT / 3,
			storage_limit: None,
			data: vec![],
		});
		let result = Contracts::bare_call(
			ALICE,
			addr_caller.clone(),
			0,
			GAS_LIMIT,
			None,
			call.encode(),
			false,
		);
		assert_ok!(&result.result);

		assert!(result.gas_required > result.gas_consumed);

		// Make the same call using the required gas. Should succeed.
		assert_ok!(
			Contracts::bare_call(
				ALICE,
				addr_caller,
				0,
				result.gas_required,
				None,
				call.encode(),
				false,
			)
			.result
		);
	});
}

#[test]
#[cfg(feature = "unstable-interface")]
fn ecdsa_recover() {
	let (wasm, code_hash) = compile_module::<Test>("ecdsa_recover").unwrap();

	ExtBuilder::default().existential_deposit(50).build().execute_with(|| {
		let _ = Balances::deposit_creating(&ALICE, 1_000_000);

		// Instantiate the ecdsa_recover contract.
		assert_ok!(Contracts::instantiate_with_code(
			Origin::signed(ALICE),
			100_000,
			GAS_LIMIT,
			None,
			wasm,
			vec![],
			vec![],
		));
		let addr = Contracts::contract_address(&ALICE, &code_hash, &[]);

		#[rustfmt::skip]
		let signature: [u8; 65] = [
			161, 234, 203,  74, 147, 96,  51, 212,   5, 174, 231,   9, 142,  48, 137, 201,
			162, 118, 192,  67, 239, 16,  71, 216, 125,  86, 167, 139,  70,   7,  86, 241,
			 33,  87, 154, 251,  81, 29, 160,   4, 176, 239,  88, 211, 244, 232, 232,  52,
			211, 234, 100, 115, 230, 47,  80,  44, 152, 166,  62,  50,   8,  13,  86, 175,
			 28,
		];
		#[rustfmt::skip]
		let message_hash: [u8; 32] = [
			162, 28, 244, 179, 96, 76, 244, 178, 188,  83, 230, 248, 143, 106,  77, 117,
			239, 95, 244, 171, 65, 95,  62, 153, 174, 166, 182,  28, 130,  73, 196, 208
		];
		#[rustfmt::skip]
		const EXPECTED_COMPRESSED_PUBLIC_KEY: [u8; 33] = [
			  2, 121, 190, 102, 126, 249, 220, 187, 172, 85, 160,  98, 149, 206, 135, 11,
			  7,   2, 155, 252, 219,  45, 206,  40, 217, 89, 242, 129,  91,  22, 248, 23,
			152,
		];
		let mut params = vec![];
		params.extend_from_slice(&signature);
		params.extend_from_slice(&message_hash);
		assert!(params.len() == 65 + 32);
		let result =
			<Pallet<Test>>::bare_call(ALICE, addr.clone(), 0, GAS_LIMIT, None, params, false)
				.result
				.unwrap();
		assert!(result.is_success());
		assert_eq!(result.data.as_ref(), &EXPECTED_COMPRESSED_PUBLIC_KEY);
	})
}<|MERGE_RESOLUTION|>--- conflicted
+++ resolved
@@ -345,12 +345,12 @@
 		if let EventRecord {
 			phase: Phase::Initialization,
 			event:
-				Event::Balances(pallet_balances::Event::ReserveRepatriated(
-					_,
-					_,
+				Event::Balances(pallet_balances::Event::ReserveRepatriated {
+					from: _,
+					to: _,
 					amount,
-					BalanceStatus::Reserved,
-				)),
+					destination_status: BalanceStatus::Reserved,
+				}),
 			topics: _,
 		} = event
 		{
@@ -424,27 +424,10 @@
 			vec![
 				EventRecord {
 					phase: Phase::Initialization,
-<<<<<<< HEAD
-					event: Event::Balances(pallet_balances::Event::Reserved(ALICE, storage_limit)),
-=======
-					event: Event::Balances(pallet_balances::Event::Deposit {
+					event: Event::Balances(pallet_balances::Event::Reserved {
 						who: ALICE,
-						amount: 1_000_000
+						amount: storage_limit,
 					}),
-					topics: vec![],
-				},
-				EventRecord {
-					phase: Phase::Initialization,
-					event: Event::System(frame_system::Event::NewAccount(ALICE.clone())),
-					topics: vec![],
-				},
-				EventRecord {
-					phase: Phase::Initialization,
-					event: Event::Balances(pallet_balances::Event::Endowed {
-						account: ALICE,
-						free_balance: 1_000_000
-					}),
->>>>>>> 4581dd99
 					topics: vec![],
 				},
 				EventRecord {
@@ -454,34 +437,19 @@
 				},
 				EventRecord {
 					phase: Phase::Initialization,
-<<<<<<< HEAD
-					event: Event::Balances(pallet_balances::Event::Endowed(
-						addr.clone(),
-						min_balance * 100
-					)),
-=======
 					event: Event::Balances(pallet_balances::Event::Endowed {
 						account: addr.clone(),
-						free_balance: subsistence * 100
+						free_balance: min_balance * 100
 					}),
->>>>>>> 4581dd99
 					topics: vec![],
 				},
 				EventRecord {
 					phase: Phase::Initialization,
-<<<<<<< HEAD
-					event: Event::Balances(pallet_balances::Event::Transfer(
-						ALICE,
-						addr.clone(),
-						min_balance * 100
-					)),
-=======
 					event: Event::Balances(pallet_balances::Event::Transfer {
 						from: ALICE,
 						to: addr.clone(),
-						amount: subsistence * 100
+						amount: min_balance * 100
 					}),
->>>>>>> 4581dd99
 					topics: vec![],
 				},
 				EventRecord {
@@ -502,17 +470,20 @@
 				},
 				EventRecord {
 					phase: Phase::Initialization,
-					event: Event::Balances(pallet_balances::Event::ReserveRepatriated(
-						ALICE,
-						addr.clone(),
-						storage_cost,
-						BalanceStatus::Reserved,
-					)),
+					event: Event::Balances(pallet_balances::Event::ReserveRepatriated {
+						from: ALICE,
+						to: addr.clone(),
+						amount: storage_cost,
+						destination_status: BalanceStatus::Reserved,
+					}),
 					topics: vec![],
 				},
 				EventRecord {
 					phase: Phase::Initialization,
-					event: Event::Balances(pallet_balances::Event::Unreserved(ALICE, unused)),
+					event: Event::Balances(pallet_balances::Event::Unreserved {
+						who: ALICE,
+						amount: unused,
+					}),
 					topics: vec![],
 				},
 			]
@@ -802,7 +773,10 @@
 			vec![
 				EventRecord {
 					phase: Phase::Initialization,
-					event: Event::Balances(pallet_balances::Event::Reserved(ALICE, storage_limit)),
+					event: Event::Balances(pallet_balances::Event::Reserved {
+						who: ALICE,
+						amount: storage_limit,
+					}),
 					topics: vec![],
 				},
 				EventRecord {
@@ -829,17 +803,20 @@
 				},
 				EventRecord {
 					phase: Phase::Initialization,
-					event: Event::Balances(pallet_balances::Event::ReserveRepatriated(
-						addr.clone(),
-						ALICE,
-						storage_refund,
-						BalanceStatus::Reserved,
-					)),
+					event: Event::Balances(pallet_balances::Event::ReserveRepatriated {
+						from: addr.clone(),
+						to: ALICE,
+						amount: storage_refund,
+						destination_status: BalanceStatus::Reserved,
+					}),
 					topics: vec![],
 				},
 				EventRecord {
 					phase: Phase::Initialization,
-					event: Event::Balances(pallet_balances::Event::Unreserved(ALICE, unreserved)),
+					event: Event::Balances(pallet_balances::Event::Unreserved {
+						who: ALICE,
+						amount: unreserved,
+					}),
 					topics: vec![],
 				},
 			],
