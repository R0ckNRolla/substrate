--- conflicted
+++ resolved
@@ -187,19 +187,12 @@
 	/// If `maybe_page_size` is `Some(v)` then the resulting vector MUST NOT be longer than `v`
 	/// items long.
 	///
-<<<<<<< HEAD
-	/// It is assumed that this function will only consume a notable amount of weight, when it
-	/// returns `Ok(_)`.
-	// TODO: remove the weight from the interface.
-	fn targets(
-		maybe_page_size: Option<usize>,
-		remaining_pages: PageIndex,
-	) -> data_provider::Result<(Vec<AccountId>, Weight)>;
-=======
 	/// This should be implemented as a self-weighing function. The implementor should register its
 	/// appropriate weight at the end of execution with the system pallet directly.
-	fn targets(maybe_max_len: Option<usize>) -> data_provider::Result<Vec<AccountId>>;
->>>>>>> 4c65bde7
+	fn targets(
+		maybe_max_len: Option<usize>,
+		remaining_pages: PageIndex,
+	) -> data_provider::Result<Vec<AccountId>>;
 
 	/// All possible voters for the election.
 	///
@@ -211,14 +204,9 @@
 	/// This should be implemented as a self-weighing function. The implementor should register its
 	/// appropriate weight at the end of execution with the system pallet directly.
 	fn voters(
-<<<<<<< HEAD
-		maybe_page_size: Option<usize>,
+		maybe_max_len: Option<usize>,
 		remaining_pages: PageIndex,
-	) -> data_provider::Result<(Vec<(AccountId, VoteWeight, Vec<AccountId>)>, Weight)>;
-=======
-		maybe_max_len: Option<usize>,
 	) -> data_provider::Result<Vec<(AccountId, VoteWeight, Vec<AccountId>)>>;
->>>>>>> 4c65bde7
 
 	/// The number of targets to elect.
 	///
@@ -266,22 +254,13 @@
 #[cfg(feature = "std")]
 impl<AccountId, BlockNumber> ElectionDataProvider<AccountId, BlockNumber> for () {
 	const MAXIMUM_VOTES_PER_VOTER: u32 = 0;
-<<<<<<< HEAD
-	fn targets(_: Option<usize>, _: PageIndex) -> data_provider::Result<(Vec<AccountId>, Weight)> {
-		Ok(Default::default())
-	}
-	fn voters(
-		_: Option<usize>,
-		_: PageIndex,
-	) -> data_provider::Result<(Vec<(AccountId, VoteWeight, Vec<AccountId>)>, Weight)> {
-=======
-	fn targets(_maybe_max_len: Option<usize>) -> data_provider::Result<Vec<AccountId>> {
+	fn targets(_: Option<usize>, _: PageIndex) -> data_provider::Result<Vec<AccountId>> {
 		Ok(Default::default())
 	}
 	fn voters(
 		_maybe_max_len: Option<usize>,
+		_: PageIndex,
 	) -> data_provider::Result<Vec<(AccountId, VoteWeight, Vec<AccountId>)>> {
->>>>>>> 4c65bde7
 		Ok(Default::default())
 	}
 	fn desired_targets() -> data_provider::Result<u32> {
@@ -307,14 +286,10 @@
 	/// Elect a new set of winners.
 	///
 	/// The result is returned in a target major format, namely as vector of supports.
-<<<<<<< HEAD
-	fn elect(remaining: PageIndex) -> Result<(Supports<AccountId>, Weight), Self::Error>;
-=======
 	///
 	/// This should be implemented as a self-weighing function. The implementor should register its
 	/// appropriate weight at the end of execution with the system pallet directly.
-	fn elect() -> Result<Supports<AccountId>, Self::Error>;
->>>>>>> 4c65bde7
+	fn elect(remaining: PageIndex) -> Result<Supports<AccountId>, Self::Error>;
 }
 
 #[cfg(feature = "std")]
@@ -322,11 +297,7 @@
 	type Error = &'static str;
 	type DataProvider = ();
 
-<<<<<<< HEAD
-	fn elect(_: PageIndex) -> Result<(Supports<AccountId>, Weight), Self::Error> {
-=======
-	fn elect() -> Result<Supports<AccountId>, Self::Error> {
->>>>>>> 4c65bde7
+	fn elect(_: PageIndex) -> Result<Supports<AccountId>, Self::Error> {
 		Err("<() as ElectionProvider> cannot do anything.")
 	}
 }
@@ -344,7 +315,6 @@
 /// Something that implements this trait will do a best-effort sort over ids, and thus can be
 /// used on the implementing side of [`ElectionDataProvider`].
 pub trait SortedListProvider<AccountId> {
-<<<<<<< HEAD
 	type Error: sp_std::fmt::Debug;
 
 	/// Returns an iterator over the list, which can have `take` called on it.
@@ -353,12 +323,6 @@
 	///
 	/// May return an error if `start` is invalid.
 	fn iter_from(start: &AccountId) -> Result<Box<dyn Iterator<Item = AccountId>>, Self::Error>;
-=======
-	type Error;
-
-	/// Returns iterator over the list, which can have `take` called on it.
-	fn iter() -> Box<dyn Iterator<Item = AccountId>>;
->>>>>>> 4c65bde7
 	/// get the current count of ids in the list.
 	fn count() -> u32;
 	/// Return true if the list already contains `id`.
