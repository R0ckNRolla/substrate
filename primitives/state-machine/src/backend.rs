--- conflicted
+++ resolved
@@ -303,35 +303,6 @@
 	}
 }
 
-<<<<<<< HEAD
-/// Insert input pairs into memory db.
-#[cfg(test)]
-pub(crate) fn insert_into_memory_db<H, I>(
-	mdb: &mut sp_trie::MemoryDB<H>,
-	input: I,
-) -> Option<H::Out>
-where
-	H: Hasher,
-	I: IntoIterator<Item = (StorageKey, StorageValue)>,
-{
-	use sp_trie::{trie_types::TrieDBMutV1, TrieMut};
-
-	let mut root = <H as Hasher>::Out::default();
-	{
-		let mut trie = TrieDBMutV1::<H>::new(mdb, &mut root);
-		for (key, value) in input {
-			if let Err(e) = trie.insert(&key, &value) {
-				log::warn!(target: "trie", "Failed to write to trie: {}", e);
-				return None
-			}
-		}
-	}
-
-	Some(root)
-}
-
-=======
->>>>>>> 1b646b21
 /// Wrapper to create a [`RuntimeCode`] from a type that implements [`Backend`].
 #[cfg(feature = "std")]
 pub struct BackendRuntimeCode<'a, B, H> {
