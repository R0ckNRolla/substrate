//! Service and ServiceFactory implementation. Specialized wrapper over substrate service.

use node_template_runtime::{self, opaque::Block, RuntimeApi};
use sc_client_api::{ExecutorProvider, RemoteBackend};
use sc_consensus_aura::{ImportQueueParams, SlotProportion, StartAuraParams};
use sc_executor::native_executor_instance;
pub use sc_executor::NativeExecutor;
use sc_finality_grandpa::SharedVoterState;
use sc_keystore::LocalKeystore;
use sc_service::{error::Error as ServiceError, Configuration, TaskManager};
use sc_telemetry::{Telemetry, TelemetryWorker};
use sp_consensus::SlotData;
<<<<<<< HEAD
use jsonrpsee::RpcModule;
=======
use sp_consensus_aura::sr25519::AuthorityPair as AuraPair;
use std::{sync::Arc, time::Duration};
>>>>>>> b9d86e1e

// Our native executor instance.
native_executor_instance!(
	pub Executor,
	node_template_runtime::api::dispatch,
	node_template_runtime::native_version,
	frame_benchmarking::benchmarking::HostFunctions,
);

type FullClient = sc_service::TFullClient<Block, RuntimeApi, Executor>;
type FullBackend = sc_service::TFullBackend<Block>;
type FullSelectChain = sc_consensus::LongestChain<FullBackend, Block>;

pub fn new_partial(
	config: &Configuration,
) -> Result<
	sc_service::PartialComponents<
		FullClient,
		FullBackend,
		FullSelectChain,
		sc_consensus::DefaultImportQueue<Block, FullClient>,
		sc_transaction_pool::FullPool<Block, FullClient>,
		(
			sc_finality_grandpa::GrandpaBlockImport<
				FullBackend,
				Block,
				FullClient,
				FullSelectChain,
			>,
			sc_finality_grandpa::LinkHalf<Block, FullClient, FullSelectChain>,
			Option<Telemetry>,
		),
	>,
	ServiceError,
> {
	if config.keystore_remote.is_some() {
		return Err(ServiceError::Other(format!("Remote Keystores are not supported.")))
	}

	let telemetry = config
		.telemetry_endpoints
		.clone()
		.filter(|x| !x.is_empty())
		.map(|endpoints| -> Result<_, sc_telemetry::Error> {
			let worker = TelemetryWorker::new(16)?;
			let telemetry = worker.handle().new_telemetry(endpoints);
			Ok((worker, telemetry))
		})
		.transpose()?;

	let (client, backend, keystore_container, task_manager) =
		sc_service::new_full_parts::<Block, RuntimeApi, Executor>(
			&config,
			telemetry.as_ref().map(|(_, telemetry)| telemetry.handle()),
		)?;
	let client = Arc::new(client);

	let telemetry = telemetry.map(|(worker, telemetry)| {
		task_manager.spawn_handle().spawn("telemetry", worker.run());
		telemetry
	});

	let select_chain = sc_consensus::LongestChain::new(backend.clone());

	let transaction_pool = sc_transaction_pool::BasicPool::new_full(
		config.transaction_pool.clone(),
		config.role.is_authority().into(),
		config.prometheus_registry(),
		task_manager.spawn_essential_handle(),
		client.clone(),
	);

	let (grandpa_block_import, grandpa_link) = sc_finality_grandpa::block_import(
		client.clone(),
		&(client.clone() as Arc<_>),
		select_chain.clone(),
		telemetry.as_ref().map(|x| x.handle()),
	)?;

	let slot_duration = sc_consensus_aura::slot_duration(&*client)?.slot_duration();

	let import_queue =
		sc_consensus_aura::import_queue::<AuraPair, _, _, _, _, _, _>(ImportQueueParams {
			block_import: grandpa_block_import.clone(),
			justification_import: Some(Box::new(grandpa_block_import.clone())),
			client: client.clone(),
			create_inherent_data_providers: move |_, ()| async move {
				let timestamp = sp_timestamp::InherentDataProvider::from_system_time();

				let slot =
					sp_consensus_aura::inherents::InherentDataProvider::from_timestamp_and_duration(
						*timestamp,
						slot_duration,
					);

				Ok((timestamp, slot))
			},
			spawner: &task_manager.spawn_essential_handle(),
			can_author_with: sp_consensus::CanAuthorWithNativeVersion::new(
				client.executor().clone(),
			),
			registry: config.prometheus_registry(),
			check_for_equivocation: Default::default(),
			telemetry: telemetry.as_ref().map(|x| x.handle()),
		})?;

	Ok(sc_service::PartialComponents {
		client,
		backend,
		task_manager,
		import_queue,
		keystore_container,
		select_chain,
		transaction_pool,
		rpc_builder: Box::new(|_, _| RpcModule::new(())),
		other: (grandpa_block_import, grandpa_link, telemetry),
	})
}

fn remote_keystore(_url: &String) -> Result<Arc<LocalKeystore>, &'static str> {
	// FIXME: here would the concrete keystore be built,
	//        must return a concrete type (NOT `LocalKeystore`) that
	//        implements `CryptoStore` and `SyncCryptoStore`
	Err("Remote Keystore not supported.")
}

/// Builds a new service for a full client.
pub fn new_full(mut config: Configuration) -> Result<TaskManager, ServiceError> {
	let sc_service::PartialComponents {
		client,
		backend,
		mut task_manager,
		import_queue,
		mut keystore_container,
		select_chain,
		transaction_pool,
		rpc_builder: _rpc_builder,
		other: (block_import, grandpa_link, mut telemetry),
	} = new_partial(&config)?;

	if let Some(url) = &config.keystore_remote {
		match remote_keystore(url) {
			Ok(k) => keystore_container.set_remote_keystore(k),
			Err(e) =>
				return Err(ServiceError::Other(format!(
					"Error hooking up remote keystore for {}: {}",
					url, e
				))),
		};
	}

	config.network.extra_sets.push(sc_finality_grandpa::grandpa_peers_set_config());
	let warp_sync = Arc::new(sc_finality_grandpa::warp_proof::NetworkProvider::new(
		backend.clone(),
		grandpa_link.shared_authority_set().clone(),
	));

	let (network, system_rpc_tx, network_starter) =
		sc_service::build_network(sc_service::BuildNetworkParams {
			config: &config,
			client: client.clone(),
			transaction_pool: transaction_pool.clone(),
			spawn_handle: task_manager.spawn_handle(),
			import_queue,
			on_demand: None,
			block_announce_validator_builder: None,
			warp_sync: Some(warp_sync),
		})?;

	if config.offchain_worker.enabled {
		sc_service::build_offchain_workers(
			&config,
			task_manager.spawn_handle(),
			client.clone(),
			network.clone(),
		);
	}

	let role = config.role.clone();
	let force_authoring = config.force_authoring;
	let backoff_authoring_blocks: Option<()> = None;
	let name = config.network.node_name.clone();
	let enable_grandpa = !config.disable_grandpa;
	let prometheus_registry = config.prometheus_registry().cloned();

<<<<<<< HEAD
	let _rpc_handlers = sc_service::spawn_tasks(
		sc_service::SpawnTasksParams {
			network: network.clone(),
			client: client.clone(),
			keystore: keystore_container.sync_keystore(),
			task_manager: &mut task_manager,
			transaction_pool: transaction_pool.clone(),
			// TODO: (dp) implement
			rpc_builder: Box::new(|_, _| { RpcModule::new(()) }),
			on_demand: None,
			remote_blockchain: None,
			backend,
			system_rpc_tx,
			config,
			telemetry: telemetry.as_mut(),
		},
	)?;
=======
	let rpc_extensions_builder = {
		let client = client.clone();
		let pool = transaction_pool.clone();

		Box::new(move |deny_unsafe, _| {
			let deps =
				crate::rpc::FullDeps { client: client.clone(), pool: pool.clone(), deny_unsafe };

			Ok(crate::rpc::create_full(deps))
		})
	};

	let _rpc_handlers = sc_service::spawn_tasks(sc_service::SpawnTasksParams {
		network: network.clone(),
		client: client.clone(),
		keystore: keystore_container.sync_keystore(),
		task_manager: &mut task_manager,
		transaction_pool: transaction_pool.clone(),
		rpc_extensions_builder,
		on_demand: None,
		remote_blockchain: None,
		backend,
		system_rpc_tx,
		config,
		telemetry: telemetry.as_mut(),
	})?;
>>>>>>> b9d86e1e

	if role.is_authority() {
		let proposer_factory = sc_basic_authorship::ProposerFactory::new(
			task_manager.spawn_handle(),
			client.clone(),
			transaction_pool,
			prometheus_registry.as_ref(),
			telemetry.as_ref().map(|x| x.handle()),
		);

		let can_author_with =
			sp_consensus::CanAuthorWithNativeVersion::new(client.executor().clone());

		let slot_duration = sc_consensus_aura::slot_duration(&*client)?;
		let raw_slot_duration = slot_duration.slot_duration();

		let aura = sc_consensus_aura::start_aura::<AuraPair, _, _, _, _, _, _, _, _, _, _, _>(
			StartAuraParams {
				slot_duration,
				client: client.clone(),
				select_chain,
				block_import,
				proposer_factory,
				create_inherent_data_providers: move |_, ()| async move {
					let timestamp = sp_timestamp::InherentDataProvider::from_system_time();

					let slot =
						sp_consensus_aura::inherents::InherentDataProvider::from_timestamp_and_duration(
							*timestamp,
							raw_slot_duration,
						);

					Ok((timestamp, slot))
				},
				force_authoring,
				backoff_authoring_blocks,
				keystore: keystore_container.sync_keystore(),
				can_author_with,
				sync_oracle: network.clone(),
				justification_sync_link: network.clone(),
				block_proposal_slot_portion: SlotProportion::new(2f32 / 3f32),
				max_block_proposal_slot_portion: None,
				telemetry: telemetry.as_ref().map(|x| x.handle()),
			},
		)?;

		// the AURA authoring task is considered essential, i.e. if it
		// fails we take down the service with it.
		task_manager.spawn_essential_handle().spawn_blocking("aura", aura);
	}

	// if the node isn't actively participating in consensus then it doesn't
	// need a keystore, regardless of which protocol we use below.
	let keystore =
		if role.is_authority() { Some(keystore_container.sync_keystore()) } else { None };

	let grandpa_config = sc_finality_grandpa::Config {
		// FIXME #1578 make this available through chainspec
		gossip_duration: Duration::from_millis(333),
		justification_period: 512,
		name: Some(name),
		observer_enabled: false,
		keystore,
		local_role: role,
		telemetry: telemetry.as_ref().map(|x| x.handle()),
	};

	if enable_grandpa {
		// start the full GRANDPA voter
		// NOTE: non-authorities could run the GRANDPA observer protocol, but at
		// this point the full voter should provide better guarantees of block
		// and vote data availability than the observer. The observer has not
		// been tested extensively yet and having most nodes in a network run it
		// could lead to finality stalls.
		let grandpa_config = sc_finality_grandpa::GrandpaParams {
			config: grandpa_config,
			link: grandpa_link,
			network,
			voting_rule: sc_finality_grandpa::VotingRulesBuilder::default().build(),
			prometheus_registry,
			shared_voter_state: SharedVoterState::empty(),
			telemetry: telemetry.as_ref().map(|x| x.handle()),
		};

		// the GRANDPA voter task is considered infallible, i.e.
		// if it fails we take down the service with it.
		task_manager.spawn_essential_handle().spawn_blocking(
			"grandpa-voter",
			sc_finality_grandpa::run_grandpa_voter(grandpa_config)?,
		);
	}

	network_starter.start_network();
	Ok(task_manager)
}

/// Builds a new service for a light client.
pub fn new_light(mut config: Configuration) -> Result<TaskManager, ServiceError> {
	let telemetry = config
		.telemetry_endpoints
		.clone()
		.filter(|x| !x.is_empty())
		.map(|endpoints| -> Result<_, sc_telemetry::Error> {
			let worker = TelemetryWorker::new(16)?;
			let telemetry = worker.handle().new_telemetry(endpoints);
			Ok((worker, telemetry))
		})
		.transpose()?;

	let (client, backend, keystore_container, mut task_manager, on_demand) =
		sc_service::new_light_parts::<Block, RuntimeApi, Executor>(
			&config,
			telemetry.as_ref().map(|(_, telemetry)| telemetry.handle()),
		)?;

	let mut telemetry = telemetry.map(|(worker, telemetry)| {
		task_manager.spawn_handle().spawn("telemetry", worker.run());
		telemetry
	});

	config.network.extra_sets.push(sc_finality_grandpa::grandpa_peers_set_config());

	let select_chain = sc_consensus::LongestChain::new(backend.clone());

	let transaction_pool = Arc::new(sc_transaction_pool::BasicPool::new_light(
		config.transaction_pool.clone(),
		config.prometheus_registry(),
		task_manager.spawn_essential_handle(),
		client.clone(),
		on_demand.clone(),
	));

	let (grandpa_block_import, grandpa_link) = sc_finality_grandpa::block_import(
		client.clone(),
		&(client.clone() as Arc<_>),
		select_chain.clone(),
		telemetry.as_ref().map(|x| x.handle()),
	)?;

	let slot_duration = sc_consensus_aura::slot_duration(&*client)?.slot_duration();

	let import_queue =
		sc_consensus_aura::import_queue::<AuraPair, _, _, _, _, _, _>(ImportQueueParams {
			block_import: grandpa_block_import.clone(),
			justification_import: Some(Box::new(grandpa_block_import.clone())),
			client: client.clone(),
			create_inherent_data_providers: move |_, ()| async move {
				let timestamp = sp_timestamp::InherentDataProvider::from_system_time();

				let slot =
					sp_consensus_aura::inherents::InherentDataProvider::from_timestamp_and_duration(
						*timestamp,
						slot_duration,
					);

				Ok((timestamp, slot))
			},
			spawner: &task_manager.spawn_essential_handle(),
			can_author_with: sp_consensus::NeverCanAuthor,
			registry: config.prometheus_registry(),
			check_for_equivocation: Default::default(),
			telemetry: telemetry.as_ref().map(|x| x.handle()),
		})?;

	let warp_sync = Arc::new(sc_finality_grandpa::warp_proof::NetworkProvider::new(
		backend.clone(),
		grandpa_link.shared_authority_set().clone(),
	));

	let (network, system_rpc_tx, network_starter) =
		sc_service::build_network(sc_service::BuildNetworkParams {
			config: &config,
			client: client.clone(),
			transaction_pool: transaction_pool.clone(),
			spawn_handle: task_manager.spawn_handle(),
			import_queue,
			on_demand: Some(on_demand.clone()),
			block_announce_validator_builder: None,
			warp_sync: Some(warp_sync),
		})?;

	if config.offchain_worker.enabled {
		sc_service::build_offchain_workers(
			&config,
			task_manager.spawn_handle(),
			client.clone(),
			network.clone(),
		);
	}

	let enable_grandpa = !config.disable_grandpa;
	if enable_grandpa {
		let name = config.network.node_name.clone();

		let config = sc_finality_grandpa::Config {
			gossip_duration: std::time::Duration::from_millis(333),
			justification_period: 512,
			name: Some(name),
			observer_enabled: false,
			keystore: None,
			local_role: config.role.clone(),
			telemetry: telemetry.as_ref().map(|x| x.handle()),
		};

		task_manager.spawn_handle().spawn_blocking(
			"grandpa-observer",
			sc_finality_grandpa::run_grandpa_observer(config, grandpa_link, network.clone())?,
		);
	}

	sc_service::spawn_tasks(sc_service::SpawnTasksParams {
		remote_blockchain: Some(backend.remote_blockchain()),
		transaction_pool,
		task_manager: &mut task_manager,
		on_demand: Some(on_demand),
<<<<<<< HEAD
		// TODO: (dp) implement
		rpc_builder: Box::new(|_, _| RpcModule::new(())),
=======
		rpc_extensions_builder: Box::new(|_, _| Ok(())),
>>>>>>> b9d86e1e
		config,
		client,
		keystore: keystore_container.sync_keystore(),
		backend,
		network,
		system_rpc_tx,
		telemetry: telemetry.as_mut(),
	})?;

	network_starter.start_network();
	Ok(task_manager)
}<|MERGE_RESOLUTION|>--- conflicted
+++ resolved
@@ -10,12 +10,9 @@
 use sc_service::{error::Error as ServiceError, Configuration, TaskManager};
 use sc_telemetry::{Telemetry, TelemetryWorker};
 use sp_consensus::SlotData;
-<<<<<<< HEAD
 use jsonrpsee::RpcModule;
-=======
 use sp_consensus_aura::sr25519::AuthorityPair as AuraPair;
 use std::{sync::Arc, time::Duration};
->>>>>>> b9d86e1e
 
 // Our native executor instance.
 native_executor_instance!(
@@ -201,7 +198,6 @@
 	let enable_grandpa = !config.disable_grandpa;
 	let prometheus_registry = config.prometheus_registry().cloned();
 
-<<<<<<< HEAD
 	let _rpc_handlers = sc_service::spawn_tasks(
 		sc_service::SpawnTasksParams {
 			network: network.clone(),
@@ -219,34 +215,6 @@
 			telemetry: telemetry.as_mut(),
 		},
 	)?;
-=======
-	let rpc_extensions_builder = {
-		let client = client.clone();
-		let pool = transaction_pool.clone();
-
-		Box::new(move |deny_unsafe, _| {
-			let deps =
-				crate::rpc::FullDeps { client: client.clone(), pool: pool.clone(), deny_unsafe };
-
-			Ok(crate::rpc::create_full(deps))
-		})
-	};
-
-	let _rpc_handlers = sc_service::spawn_tasks(sc_service::SpawnTasksParams {
-		network: network.clone(),
-		client: client.clone(),
-		keystore: keystore_container.sync_keystore(),
-		task_manager: &mut task_manager,
-		transaction_pool: transaction_pool.clone(),
-		rpc_extensions_builder,
-		on_demand: None,
-		remote_blockchain: None,
-		backend,
-		system_rpc_tx,
-		config,
-		telemetry: telemetry.as_mut(),
-	})?;
->>>>>>> b9d86e1e
 
 	if role.is_authority() {
 		let proposer_factory = sc_basic_authorship::ProposerFactory::new(
@@ -462,12 +430,8 @@
 		transaction_pool,
 		task_manager: &mut task_manager,
 		on_demand: Some(on_demand),
-<<<<<<< HEAD
 		// TODO: (dp) implement
 		rpc_builder: Box::new(|_, _| RpcModule::new(())),
-=======
-		rpc_extensions_builder: Box::new(|_, _| Ok(())),
->>>>>>> b9d86e1e
 		config,
 		client,
 		keystore: keystore_container.sync_keystore(),
