// This file is part of Substrate.

// Copyright (C) 2018-2021 Parity Technologies (UK) Ltd.
// SPDX-License-Identifier: GPL-3.0-or-later WITH Classpath-exception-2.0

// This program is free software: you can redistribute it and/or modify
// it under the terms of the GNU General Public License as published by
// the Free Software Foundation, either version 3 of the License, or
// (at your option) any later version.

// This program is distributed in the hope that it will be useful,
// but WITHOUT ANY WARRANTY; without even the implied warranty of
// MERCHANTABILITY or FITNESS FOR A PARTICULAR PURPOSE. See the
// GNU General Public License for more details.

// You should have received a copy of the GNU General Public License
// along with this program. If not, see <https://www.gnu.org/licenses/>.

#![warn(unused_extern_crates)]

//! Service implementation. Specialized wrapper over substrate service.

use futures::prelude::*;
use node_executor::Executor;
use node_primitives::Block;
use node_runtime::RuntimeApi;
<<<<<<< HEAD
use sc_service::{config::Configuration, error::Error as ServiceError, TaskManager};
use sc_network::{Event, NetworkService};
use sp_runtime::traits::Block as BlockT;
use futures::prelude::*;
=======
>>>>>>> b9d86e1e
use sc_client_api::{ExecutorProvider, RemoteBackend};
use sc_consensus_babe::{self, SlotProportion};
use sc_network::{Event, NetworkService};
use sc_service::{config::Configuration, error::Error as ServiceError, RpcHandlers, TaskManager};
use sc_telemetry::{Telemetry, TelemetryWorker};
use sp_runtime::traits::Block as BlockT;
use std::sync::Arc;

use jsonrpsee::RpcModule;
use sc_finality_grandpa_rpc::GrandpaRpc;
use sc_consensus_babe_rpc::BabeRpc;
use sc_sync_state_rpc::SyncStateRpc;
use pallet_transaction_payment_rpc::TransactionPaymentRpc;
use substrate_frame_rpc_system::{SystemRpc, SystemRpcBackendFull};
use pallet_mmr_rpc::MmrRpc;
use pallet_contracts_rpc::ContractsRpc;

type FullClient = sc_service::TFullClient<Block, RuntimeApi, Executor>;
type FullBackend = sc_service::TFullBackend<Block>;
type FullSelectChain = sc_consensus::LongestChain<FullBackend, Block>;
type FullGrandpaBlockImport =
	grandpa::GrandpaBlockImport<FullBackend, Block, FullClient, FullSelectChain>;
type LightClient = sc_service::TLightClient<Block, RuntimeApi, Executor>;

/// Build and initialise an incomplete set of chain components and RPC modules needed to start a
/// full client after further components are added.
pub fn new_partial(
	config: &Configuration,
<<<<<<< HEAD
) -> Result<sc_service::PartialComponents<
	FullClient, FullBackend, FullSelectChain,
	sp_consensus::DefaultImportQueue<Block, FullClient>,
	sc_transaction_pool::FullPool<Block, FullClient>,
	(
		// Block import setup.
=======
) -> Result<
	sc_service::PartialComponents<
		FullClient,
		FullBackend,
		FullSelectChain,
		sc_consensus::DefaultImportQueue<Block, FullClient>,
		sc_transaction_pool::FullPool<Block, FullClient>,
>>>>>>> b9d86e1e
		(
			impl Fn(
				node_rpc::DenyUnsafe,
				sc_rpc::SubscriptionTaskExecutor,
			) -> Result<node_rpc::IoHandler, sc_service::Error>,
			(
				sc_consensus_babe::BabeBlockImport<Block, FullClient, FullGrandpaBlockImport>,
				grandpa::LinkHalf<Block, FullClient, FullSelectChain>,
				sc_consensus_babe::BabeLink<Block>,
			),
			grandpa::SharedVoterState,
			Option<Telemetry>,
		),
<<<<<<< HEAD
		Option<Telemetry>,
	)
>, ServiceError> {
	let telemetry = config.telemetry_endpoints.clone()
=======
	>,
	ServiceError,
> {
	let telemetry = config
		.telemetry_endpoints
		.clone()
>>>>>>> b9d86e1e
		.filter(|x| !x.is_empty())
		.map(|endpoints| -> Result<_, sc_telemetry::Error> {
			let worker = TelemetryWorker::new(16)?;
			let telemetry = worker.handle().new_telemetry(endpoints);
			Ok((worker, telemetry))
		})
		.transpose()?;

	let (client, backend, keystore_container, task_manager) =
		sc_service::new_full_parts::<Block, RuntimeApi, Executor>(
			&config,
			telemetry.as_ref().map(|(_, telemetry)| telemetry.handle()),
		)?;
	let client = Arc::new(client);

	let telemetry = telemetry.map(|(worker, telemetry)| {
		task_manager.spawn_handle().spawn("telemetry", worker.run());
		telemetry
	});

	let select_chain = sc_consensus::LongestChain::new(backend.clone());

	let transaction_pool = sc_transaction_pool::BasicPool::new_full(
		config.transaction_pool.clone(),
		config.role.is_authority().into(),
		config.prometheus_registry(),
		task_manager.spawn_essential_handle(),
		client.clone(),
	);

	let (grandpa_block_import, grandpa_link) = grandpa::block_import(
		client.clone(),
		&(client.clone() as Arc<_>),
		select_chain.clone(),
		telemetry.as_ref().map(|x| x.handle()),
	)?;
	let justification_import = grandpa_block_import.clone();

	let (block_import, babe_link) = sc_consensus_babe::block_import(
		sc_consensus_babe::Config::get_or_compute(&*client)?,
		grandpa_block_import,
		client.clone(),
	)?;

	let slot_duration = babe_link.config().slot_duration();
	let import_queue = sc_consensus_babe::import_queue(
		babe_link.clone(),
		block_import.clone(),
		Some(Box::new(justification_import)),
		client.clone(),
		select_chain.clone(),
		move |_, ()| async move {
			let timestamp = sp_timestamp::InherentDataProvider::from_system_time();

			let slot =
				sp_consensus_babe::inherents::InherentDataProvider::from_timestamp_and_duration(
					*timestamp,
					slot_duration,
				);

			let uncles =
				sp_authorship::InherentDataProvider::<<Block as BlockT>::Header>::check_inherents();

			Ok((timestamp, slot, uncles))
		},
		&task_manager.spawn_essential_handle(),
		config.prometheus_registry(),
		sp_consensus::CanAuthorWithNativeVersion::new(client.executor().clone()),
		telemetry.as_ref().map(|x| x.handle()),
	)?;

	// Grandpa stuff
	let shared_authority_set = grandpa_link.shared_authority_set().clone();
	let justification_stream = grandpa_link.justification_stream().clone();
	let backend2 = backend.clone();
	// Babe stuff
	let select_chain2 = select_chain.clone();
	let sync_keystore = keystore_container.sync_keystore().clone();
	let client2 = client.clone();
	let babe_link2 = babe_link.clone();
	// SyncState
	let chain_spec = config.chain_spec.cloned_box();
	let shared_epoch_changes = babe_link.epoch_changes().clone();
	// System
	let transaction_pool2 = transaction_pool.clone();
	let rpc_builder = Box::new(move |deny_unsafe, executor| -> RpcModule<()> {
			let grandpa_rpc = GrandpaRpc::new(
				executor,
				shared_authority_set.clone(),
				grandpa::SharedVoterState::empty(),
				justification_stream,
				grandpa::FinalityProofProvider::new_for_service(
					backend2,
					Some(shared_authority_set.clone()),
				),
			).into_rpc_module().expect("TODO: error handling");

			let babe_rpc = BabeRpc::new(
				client2.clone(),
				babe_link.epoch_changes().clone(),
				sync_keystore,
				babe_link.config().clone(),
				select_chain2,
				deny_unsafe,
<<<<<<< HEAD
			).into_rpc_module().expect("TODO: error handling");
			let sync_state_rpc = SyncStateRpc::new(
				chain_spec,
				client2.clone(),
				shared_authority_set.clone(),
				shared_epoch_changes,
				deny_unsafe,
			).into_rpc_module().expect("TODO: error handling");
			let transaction_payment_rpc = TransactionPaymentRpc::new(
				client2.clone()
			).into_rpc_module().expect("TODO: error handling");
			let system_rpc_backend = SystemRpcBackendFull::new(client2.clone(), transaction_pool2.clone(), deny_unsafe);
			let system_rpc = SystemRpc::new(
				Box::new(system_rpc_backend)
			).into_rpc_module().expect("TODO: error handling");
			let mmr_rpc = MmrRpc::new(
				client2.clone()
			).into_rpc_module().expect("TODO: error handling");
			let contracts_rpc = ContractsRpc::new(
				client2.clone()
			).into_rpc_module().expect("TODO: error handling");

			let mut module = RpcModule::new(());
			module.merge(grandpa_rpc).expect("TODO: error handling");
			module.merge(babe_rpc).expect("TODO: error handling");
			module.merge(sync_state_rpc).expect("TODO: error handling");
			module.merge(transaction_payment_rpc).expect("TODO: error handling");
			module.merge(system_rpc).expect("TODO: error handling");
			module.merge(mmr_rpc).expect("TODO: error handling");
			module.merge(contracts_rpc).expect("TODO: error handling");
			module
		});
=======
				babe: node_rpc::BabeDeps {
					babe_config: babe_config.clone(),
					shared_epoch_changes: shared_epoch_changes.clone(),
					keystore: keystore.clone(),
				},
				grandpa: node_rpc::GrandpaDeps {
					shared_voter_state: shared_voter_state.clone(),
					shared_authority_set: shared_authority_set.clone(),
					justification_stream: justification_stream.clone(),
					subscription_executor,
					finality_provider: finality_proof_provider.clone(),
				},
			};

			node_rpc::create_full(deps).map_err(Into::into)
		};
>>>>>>> b9d86e1e

	let import_setup = (block_import, grandpa_link, babe_link2);

	Ok(sc_service::PartialComponents {
		client,
		backend,
		task_manager,
		keystore_container,
		select_chain,
		import_queue,
		transaction_pool,
		rpc_builder,
		other: (import_setup, telemetry),
	})
}

pub struct NewFullBase {
	pub task_manager: TaskManager,
	pub client: Arc<FullClient>,
	pub network: Arc<NetworkService<Block, <Block as BlockT>::Hash>>,
	pub transaction_pool: Arc<sc_transaction_pool::FullPool<Block, FullClient>>,
}

/// Creates a full service from the configuration.
pub fn new_full_base(
	mut config: Configuration,
	with_startup_data: impl FnOnce(
		&sc_consensus_babe::BabeBlockImport<Block, FullClient, FullGrandpaBlockImport>,
		&sc_consensus_babe::BabeLink<Block>,
	),
) -> Result<NewFullBase, ServiceError> {
	let sc_service::PartialComponents {
		client,
		backend,
		mut task_manager,
		import_queue,
		keystore_container,
		select_chain,
		transaction_pool,
		rpc_builder,
		other: (
			import_setup,
			mut telemetry
		),
	} = new_partial(&config)?;

	let auth_disc_publish_non_global_ips = config.network.allow_non_globals_in_dht;

	config.network.extra_sets.push(grandpa::grandpa_peers_set_config());
	let warp_sync = Arc::new(grandpa::warp_proof::NetworkProvider::new(
		backend.clone(),
		import_setup.1.shared_authority_set().clone(),
	));

	let (network, system_rpc_tx, network_starter) =
		sc_service::build_network(sc_service::BuildNetworkParams {
			config: &config,
			client: client.clone(),
			transaction_pool: transaction_pool.clone(),
			spawn_handle: task_manager.spawn_handle(),
			import_queue,
			on_demand: None,
			block_announce_validator_builder: None,
			warp_sync: Some(warp_sync),
		})?;

	if config.offchain_worker.enabled {
		sc_service::build_offchain_workers(
			&config,
			task_manager.spawn_handle(),
			client.clone(),
			network.clone(),
		);
	}

	let role = config.role.clone();
	let force_authoring = config.force_authoring;
	let backoff_authoring_blocks =
		Some(sc_consensus_slots::BackoffAuthoringOnFinalizedHeadLagging::default());
	let name = config.network.node_name.clone();
	let enable_grandpa = !config.disable_grandpa;
	let prometheus_registry = config.prometheus_registry().cloned();

<<<<<<< HEAD
	let _rpc_handlers = sc_service::spawn_tasks(
		sc_service::SpawnTasksParams {
			config,
			backend: backend.clone(),
			client: client.clone(),
			keystore: keystore_container.sync_keystore(),
			network: network.clone(),
			rpc_builder: Box::new(rpc_builder),
			transaction_pool: transaction_pool.clone(),
			task_manager: &mut task_manager,
			on_demand: None,
			remote_blockchain: None,
			system_rpc_tx,
			telemetry: telemetry.as_mut(),
		},
	)?;
=======
	let _rpc_handlers = sc_service::spawn_tasks(sc_service::SpawnTasksParams {
		config,
		backend: backend.clone(),
		client: client.clone(),
		keystore: keystore_container.sync_keystore(),
		network: network.clone(),
		rpc_extensions_builder: Box::new(rpc_extensions_builder),
		transaction_pool: transaction_pool.clone(),
		task_manager: &mut task_manager,
		on_demand: None,
		remote_blockchain: None,
		system_rpc_tx,
		telemetry: telemetry.as_mut(),
	})?;
>>>>>>> b9d86e1e

	let (block_import, grandpa_link, babe_link) = import_setup;

	(with_startup_data)(&block_import, &babe_link);

	if let sc_service::config::Role::Authority { .. } = &role {
		let proposer = sc_basic_authorship::ProposerFactory::new(
			task_manager.spawn_handle(),
			client.clone(),
			transaction_pool.clone(),
			prometheus_registry.as_ref(),
			telemetry.as_ref().map(|x| x.handle()),
		);

		let can_author_with =
			sp_consensus::CanAuthorWithNativeVersion::new(client.executor().clone());

		let client_clone = client.clone();
		let slot_duration = babe_link.config().slot_duration();
		let babe_config = sc_consensus_babe::BabeParams {
			keystore: keystore_container.sync_keystore(),
			client: client.clone(),
			select_chain,
			env: proposer,
			block_import,
			sync_oracle: network.clone(),
			justification_sync_link: network.clone(),
			create_inherent_data_providers: move |parent, ()| {
				let client_clone = client_clone.clone();
				async move {
					let uncles = sc_consensus_uncles::create_uncles_inherent_data_provider(
						&*client_clone,
						parent,
					)?;

					let timestamp = sp_timestamp::InherentDataProvider::from_system_time();

					let slot =
						sp_consensus_babe::inherents::InherentDataProvider::from_timestamp_and_duration(
							*timestamp,
							slot_duration,
						);

					let storage_proof =
						sp_transaction_storage_proof::registration::new_data_provider(
							&*client_clone,
							&parent,
						)?;

					Ok((timestamp, slot, uncles, storage_proof))
				}
			},
			force_authoring,
			backoff_authoring_blocks,
			babe_link,
			can_author_with,
			block_proposal_slot_portion: SlotProportion::new(0.5),
			max_block_proposal_slot_portion: None,
			telemetry: telemetry.as_ref().map(|x| x.handle()),
		};

		let babe = sc_consensus_babe::start_babe(babe_config)?;
		task_manager.spawn_essential_handle().spawn_blocking("babe-proposer", babe);
	}

	// Spawn authority discovery module.
	if role.is_authority() {
		let authority_discovery_role =
			sc_authority_discovery::Role::PublishAndDiscover(keystore_container.keystore());
		let dht_event_stream =
			network.event_stream("authority-discovery").filter_map(|e| async move {
				match e {
					Event::Dht(e) => Some(e),
					_ => None,
				}
			});
		let (authority_discovery_worker, _service) =
			sc_authority_discovery::new_worker_and_service_with_config(
				sc_authority_discovery::WorkerConfig {
					publish_non_global_ips: auth_disc_publish_non_global_ips,
					..Default::default()
				},
				client.clone(),
				network.clone(),
				Box::pin(dht_event_stream),
				authority_discovery_role,
				prometheus_registry.clone(),
			);

		task_manager
			.spawn_handle()
			.spawn("authority-discovery-worker", authority_discovery_worker.run());
	}

	// if the node isn't actively participating in consensus then it doesn't
	// need a keystore, regardless of which protocol we use below.
	let keystore =
		if role.is_authority() { Some(keystore_container.sync_keystore()) } else { None };

	let config = grandpa::Config {
		// FIXME #1578 make this available through chainspec
		gossip_duration: std::time::Duration::from_millis(333),
		justification_period: 512,
		name: Some(name),
		observer_enabled: false,
		keystore,
		local_role: role,
		telemetry: telemetry.as_ref().map(|x| x.handle()),
	};

	if enable_grandpa {
		// start the full GRANDPA voter
		// NOTE: non-authorities could run the GRANDPA observer protocol, but at
		// this point the full voter should provide better guarantees of block
		// and vote data availability than the observer. The observer has not
		// been tested extensively yet and having most nodes in a network run it
		// could lead to finality stalls.
		let grandpa_config = grandpa::GrandpaParams {
			config,
			link: grandpa_link,
			network: network.clone(),
			telemetry: telemetry.as_ref().map(|x| x.handle()),
			voting_rule: grandpa::VotingRulesBuilder::default().build(),
			prometheus_registry,
			shared_voter_state: grandpa::SharedVoterState::empty(),
		};

		// the GRANDPA voter task is considered infallible, i.e.
		// if it fails we take down the service with it.
		task_manager
			.spawn_essential_handle()
			.spawn_blocking("grandpa-voter", grandpa::run_grandpa_voter(grandpa_config)?);
	}

	network_starter.start_network();
	Ok(NewFullBase { task_manager, client, network, transaction_pool })
}

/// Builds a new service for a full client.
pub fn new_full(config: Configuration) -> Result<TaskManager, ServiceError> {
<<<<<<< HEAD
	new_full_base(config, |_, _| ()).map(|NewFullBase { task_manager, .. }| {
		task_manager
	})
}

pub fn new_light_base(mut config: Configuration) -> Result<(
	TaskManager,
	Arc<LightClient>,
	Arc<NetworkService<Block, <Block as BlockT>::Hash>>,
	Arc<sc_transaction_pool::LightPool<Block, LightClient, sc_network::config::OnDemand<Block>>>
), ServiceError> {
	let telemetry = config.telemetry_endpoints.clone()
=======
	new_full_base(config, |_, _| ()).map(|NewFullBase { task_manager, .. }| task_manager)
}

pub fn new_light_base(
	mut config: Configuration,
) -> Result<
	(
		TaskManager,
		RpcHandlers,
		Arc<LightClient>,
		Arc<NetworkService<Block, <Block as BlockT>::Hash>>,
		Arc<
			sc_transaction_pool::LightPool<Block, LightClient, sc_network::config::OnDemand<Block>>,
		>,
	),
	ServiceError,
> {
	let telemetry = config
		.telemetry_endpoints
		.clone()
>>>>>>> b9d86e1e
		.filter(|x| !x.is_empty())
		.map(|endpoints| -> Result<_, sc_telemetry::Error> {
			#[cfg(feature = "browser")]
			let transport = Some(sc_telemetry::ExtTransport::new(libp2p_wasm_ext::ffi::websocket_transport()));
			#[cfg(not(feature = "browser"))]
			let transport = None;

			let worker = TelemetryWorker::with_transport(16, transport)?;
			let telemetry = worker.handle().new_telemetry(endpoints);
			Ok((worker, telemetry))
		})
		.transpose()?;

	let (client, backend, keystore_container, mut task_manager, on_demand) =
		sc_service::new_light_parts::<Block, RuntimeApi, Executor>(
			&config,
			telemetry.as_ref().map(|(_, telemetry)| telemetry.handle()),
		)?;

	let mut telemetry = telemetry.map(|(worker, telemetry)| {
		task_manager.spawn_handle().spawn("telemetry", worker.run());
		telemetry
	});

	config.network.extra_sets.push(grandpa::grandpa_peers_set_config());

	let select_chain = sc_consensus::LongestChain::new(backend.clone());

	let transaction_pool = Arc::new(sc_transaction_pool::BasicPool::new_light(
		config.transaction_pool.clone(),
		config.prometheus_registry(),
		task_manager.spawn_essential_handle(),
		client.clone(),
		on_demand.clone(),
	));

	let (grandpa_block_import, grandpa_link) = grandpa::block_import(
		client.clone(),
		&(client.clone() as Arc<_>),
		select_chain.clone(),
		telemetry.as_ref().map(|x| x.handle()),
	)?;
	let justification_import = grandpa_block_import.clone();

	let (babe_block_import, babe_link) = sc_consensus_babe::block_import(
		sc_consensus_babe::Config::get_or_compute(&*client)?,
		grandpa_block_import,
		client.clone(),
	)?;

	let slot_duration = babe_link.config().slot_duration();
	let import_queue = sc_consensus_babe::import_queue(
		babe_link,
		babe_block_import,
		Some(Box::new(justification_import)),
		client.clone(),
		select_chain.clone(),
		move |_, ()| async move {
			let timestamp = sp_timestamp::InherentDataProvider::from_system_time();

			let slot =
				sp_consensus_babe::inherents::InherentDataProvider::from_timestamp_and_duration(
					*timestamp,
					slot_duration,
				);

			let uncles =
				sp_authorship::InherentDataProvider::<<Block as BlockT>::Header>::check_inherents();

			Ok((timestamp, slot, uncles))
		},
		&task_manager.spawn_essential_handle(),
		config.prometheus_registry(),
		sp_consensus::NeverCanAuthor,
		telemetry.as_ref().map(|x| x.handle()),
	)?;

	let warp_sync = Arc::new(grandpa::warp_proof::NetworkProvider::new(
		backend.clone(),
		grandpa_link.shared_authority_set().clone(),
	));

	let (network, system_rpc_tx, network_starter) =
		sc_service::build_network(sc_service::BuildNetworkParams {
			config: &config,
			client: client.clone(),
			transaction_pool: transaction_pool.clone(),
			spawn_handle: task_manager.spawn_handle(),
			import_queue,
			on_demand: Some(on_demand.clone()),
			block_announce_validator_builder: None,
			warp_sync: Some(warp_sync),
		})?;

	let enable_grandpa = !config.disable_grandpa;
	if enable_grandpa {
		let name = config.network.node_name.clone();

		let config = grandpa::Config {
			gossip_duration: std::time::Duration::from_millis(333),
			justification_period: 512,
			name: Some(name),
			observer_enabled: false,
			keystore: None,
			local_role: config.role.clone(),
			telemetry: telemetry.as_ref().map(|x| x.handle()),
		};

		task_manager.spawn_handle().spawn_blocking(
			"grandpa-observer",
			grandpa::run_grandpa_observer(config, grandpa_link, network.clone())?,
		);
	}

	if config.offchain_worker.enabled {
		sc_service::build_offchain_workers(
			&config,
			task_manager.spawn_handle(),
			client.clone(),
			network.clone(),
		);
	}

	// TODO: (dp) implement rpsee builder here for all RPC modules available to the light client.
	sc_service::spawn_tasks(sc_service::SpawnTasksParams {
		on_demand: Some(on_demand),
		remote_blockchain: Some(backend.remote_blockchain()),
		// TODO(niklasad1): implement.
		rpc_builder: Box::new(|_, _| RpcModule::new(())),
		client: client.clone(),
<<<<<<< HEAD
		transaction_pool: transaction_pool.clone(),
		keystore: keystore_container.sync_keystore(),
		config, backend, system_rpc_tx,
=======
		pool: transaction_pool.clone(),
	};

	let rpc_extensions = node_rpc::create_light(light_deps);

	let rpc_handlers = sc_service::spawn_tasks(sc_service::SpawnTasksParams {
		on_demand: Some(on_demand),
		remote_blockchain: Some(backend.remote_blockchain()),
		rpc_extensions_builder: Box::new(sc_service::NoopRpcExtensionBuilder(rpc_extensions)),
		client: client.clone(),
		transaction_pool: transaction_pool.clone(),
		keystore: keystore_container.sync_keystore(),
		config,
		backend,
		system_rpc_tx,
>>>>>>> b9d86e1e
		network: network.clone(),
		task_manager: &mut task_manager,
		telemetry: telemetry.as_mut(),
	})?;

	network_starter.start_network();
<<<<<<< HEAD
	Ok((
		task_manager,
		client,
		network,
		transaction_pool,
	))
}

/// Builds a new service for a light client.
pub fn new_light(
	config: Configuration,
) -> Result<TaskManager, ServiceError> {
	new_light_base(config).map(|(task_manager, _, _, _)| {
		task_manager
	})
=======
	Ok((task_manager, rpc_handlers, client, network, transaction_pool))
}

/// Builds a new service for a light client.
pub fn new_light(config: Configuration) -> Result<TaskManager, ServiceError> {
	new_light_base(config).map(|(task_manager, _, _, _, _)| task_manager)
>>>>>>> b9d86e1e
}

#[cfg(test)]
mod tests {
	use crate::service::{new_full_base, new_light_base, NewFullBase};
	use codec::Encode;
	use node_primitives::{Block, DigestItem, Signature};
	use node_runtime::{
		constants::{currency::CENTS, time::SLOT_DURATION},
		Address, BalancesCall, Call, UncheckedExtrinsic,
	};
	use sc_client_api::BlockBackend;
	use sc_consensus::{BlockImport, BlockImportParams, ForkChoiceStrategy};
	use sc_consensus_babe::{BabeIntermediate, CompatibleDigestItem, INTERMEDIATE_KEY};
	use sc_consensus_epochs::descendent_query;
	use sc_keystore::LocalKeystore;
	use sc_service_test::TestNetNode;
	use sc_transaction_pool_api::{ChainEvent, MaintainedTransactionPool};
	use sp_consensus::{BlockOrigin, Environment, Proposer};
	use sp_core::{crypto::Pair as CryptoPair, Public, H256};
	use sp_inherents::InherentDataProvider;
	use sp_keyring::AccountKeyring;
	use sp_keystore::{SyncCryptoStore, SyncCryptoStorePtr};
	use sp_runtime::{
		generic::{BlockId, Digest, Era, SignedPayload},
		key_types::BABE,
		traits::{Block as BlockT, Header as HeaderT, IdentifyAccount, Verify},
		RuntimeAppPublic,
	};
	use sp_timestamp;
	use std::{borrow::Cow, convert::TryInto, sync::Arc};

	type AccountPublic = <Signature as Verify>::Signer;

	#[test]
	// It is "ignored", but the node-cli ignored tests are running on the CI.
	// This can be run locally with `cargo test --release -p node-cli test_sync -- --ignored`.
	#[ignore]
	fn test_sync() {
		let keystore_path = tempfile::tempdir().expect("Creates keystore path");
		let keystore: SyncCryptoStorePtr =
			Arc::new(LocalKeystore::open(keystore_path.path(), None).expect("Creates keystore"));
		let alice: sp_consensus_babe::AuthorityId =
			SyncCryptoStore::sr25519_generate_new(&*keystore, BABE, Some("//Alice"))
				.expect("Creates authority pair")
				.into();

		let chain_spec = crate::chain_spec::tests::integration_test_config_with_single_authority();

		// For the block factory
		let mut slot = 1u64;

		// For the extrinsics factory
		let bob = Arc::new(AccountKeyring::Bob.pair());
		let charlie = Arc::new(AccountKeyring::Charlie.pair());
		let mut index = 0;

		sc_service_test::sync(
			chain_spec,
			|config| {
				let mut setup_handles = None;
				let NewFullBase { task_manager, client, network, transaction_pool, .. } =
					new_full_base(
						config,
						|block_import: &sc_consensus_babe::BabeBlockImport<Block, _, _>,
						 babe_link: &sc_consensus_babe::BabeLink<Block>| {
							setup_handles = Some((block_import.clone(), babe_link.clone()));
						},
					)?;

				let node = sc_service_test::TestNetComponents::new(
					task_manager,
					client,
					network,
					transaction_pool,
				);
				Ok((node, setup_handles.unwrap()))
			},
			|config| {
<<<<<<< HEAD
				let (keep_alive, client, network, transaction_pool) = new_light_base(config)?;
				Ok(sc_service_test::TestNetComponents::new(keep_alive, client, network, transaction_pool))
=======
				let (keep_alive, _, client, network, transaction_pool) = new_light_base(config)?;
				Ok(sc_service_test::TestNetComponents::new(
					keep_alive,
					client,
					network,
					transaction_pool,
				))
>>>>>>> b9d86e1e
			},
			|service, &mut (ref mut block_import, ref babe_link)| {
				let parent_id = BlockId::number(service.client().chain_info().best_number);
				let parent_header = service.client().header(&parent_id).unwrap().unwrap();
				let parent_hash = parent_header.hash();
				let parent_number = *parent_header.number();

				futures::executor::block_on(service.transaction_pool().maintain(
					ChainEvent::NewBestBlock { hash: parent_header.hash(), tree_route: None },
				));

				let mut proposer_factory = sc_basic_authorship::ProposerFactory::new(
					service.spawn_handle(),
					service.client(),
					service.transaction_pool(),
					None,
					None,
				);

				let mut digest = Digest::<H256>::default();

				// even though there's only one authority some slots might be empty,
				// so we must keep trying the next slots until we can claim one.
				let (babe_pre_digest, epoch_descriptor) = loop {
					let epoch_descriptor = babe_link
						.epoch_changes()
						.shared_data()
						.epoch_descriptor_for_child_of(
							descendent_query(&*service.client()),
							&parent_hash,
							parent_number,
							slot.into(),
						)
						.unwrap()
						.unwrap();

					let epoch = babe_link
						.epoch_changes()
						.shared_data()
						.epoch_data(&epoch_descriptor, |slot| {
							sc_consensus_babe::Epoch::genesis(&babe_link.config(), slot)
						})
						.unwrap();

					if let Some(babe_pre_digest) =
						sc_consensus_babe::authorship::claim_slot(slot.into(), &epoch, &keystore)
							.map(|(digest, _)| digest)
					{
						break (babe_pre_digest, epoch_descriptor)
					}

					slot += 1;
				};

				let inherent_data = (
					sp_timestamp::InherentDataProvider::new(
						std::time::Duration::from_millis(SLOT_DURATION * slot).into(),
					),
					sp_consensus_babe::inherents::InherentDataProvider::new(slot.into()),
				)
					.create_inherent_data()
					.expect("Creates inherent data");

				digest.push(<DigestItem as CompatibleDigestItem>::babe_pre_digest(babe_pre_digest));

				let new_block = futures::executor::block_on(async move {
					let proposer = proposer_factory.init(&parent_header).await;
					proposer
						.unwrap()
						.propose(inherent_data, digest, std::time::Duration::from_secs(1), None)
						.await
				})
				.expect("Error making test block")
				.block;

				let (new_header, new_body) = new_block.deconstruct();
				let pre_hash = new_header.hash();
				// sign the pre-sealed hash of the block and then
				// add it to a digest item.
				let to_sign = pre_hash.encode();
				let signature = SyncCryptoStore::sign_with(
					&*keystore,
					sp_consensus_babe::AuthorityId::ID,
					&alice.to_public_crypto_pair(),
					&to_sign,
				)
				.unwrap()
				.unwrap()
				.try_into()
				.unwrap();
				let item = <DigestItem as CompatibleDigestItem>::babe_seal(signature);
				slot += 1;

				let mut params = BlockImportParams::new(BlockOrigin::File, new_header);
				params.post_digests.push(item);
				params.body = Some(new_body);
				params.intermediates.insert(
					Cow::from(INTERMEDIATE_KEY),
					Box::new(BabeIntermediate::<Block> { epoch_descriptor }) as Box<_>,
				);
				params.fork_choice = Some(ForkChoiceStrategy::LongestChain);

				futures::executor::block_on(block_import.import_block(params, Default::default()))
					.expect("error importing test block");
			},
			|service, _| {
				let amount = 5 * CENTS;
				let to: Address = AccountPublic::from(bob.public()).into_account().into();
				let from: Address = AccountPublic::from(charlie.public()).into_account().into();
				let genesis_hash = service.client().block_hash(0).unwrap().unwrap();
				let best_block_id = BlockId::number(service.client().chain_info().best_number);
				let (spec_version, transaction_version) = {
					let version = service.client().runtime_version_at(&best_block_id).unwrap();
					(version.spec_version, version.transaction_version)
				};
				let signer = charlie.clone();

				let function = Call::Balances(BalancesCall::transfer(to.into(), amount));

				let check_spec_version = frame_system::CheckSpecVersion::new();
				let check_tx_version = frame_system::CheckTxVersion::new();
				let check_genesis = frame_system::CheckGenesis::new();
				let check_era = frame_system::CheckEra::from(Era::Immortal);
				let check_nonce = frame_system::CheckNonce::from(index);
				let check_weight = frame_system::CheckWeight::new();
				let payment = pallet_transaction_payment::ChargeTransactionPayment::from(0);
				let extra = (
					check_spec_version,
					check_tx_version,
					check_genesis,
					check_era,
					check_nonce,
					check_weight,
					payment,
				);
				let raw_payload = SignedPayload::from_raw(
					function,
					extra,
					(spec_version, transaction_version, genesis_hash, genesis_hash, (), (), ()),
				);
				let signature = raw_payload.using_encoded(|payload| signer.sign(payload));
				let (function, extra, _) = raw_payload.deconstruct();
				index += 1;
				UncheckedExtrinsic::new_signed(function, from.into(), signature.into(), extra)
					.into()
			},
		);
	}

	#[test]
	#[ignore]
	fn test_consensus() {
		sc_service_test::consensus(
			crate::chain_spec::tests::integration_test_config_with_two_authorities(),
			|config| {
				let NewFullBase { task_manager, client, network, transaction_pool, .. } =
					new_full_base(config, |_, _| ())?;
				Ok(sc_service_test::TestNetComponents::new(
					task_manager,
					client,
					network,
					transaction_pool,
				))
			},
			|config| {
<<<<<<< HEAD
				let (keep_alive, client, network, transaction_pool) = new_light_base(config)?;
				Ok(sc_service_test::TestNetComponents::new(keep_alive, client, network, transaction_pool))
=======
				let (keep_alive, _, client, network, transaction_pool) = new_light_base(config)?;
				Ok(sc_service_test::TestNetComponents::new(
					keep_alive,
					client,
					network,
					transaction_pool,
				))
>>>>>>> b9d86e1e
			},
			vec!["//Alice".into(), "//Bob".into()],
		)
	}
}<|MERGE_RESOLUTION|>--- conflicted
+++ resolved
@@ -24,17 +24,10 @@
 use node_executor::Executor;
 use node_primitives::Block;
 use node_runtime::RuntimeApi;
-<<<<<<< HEAD
-use sc_service::{config::Configuration, error::Error as ServiceError, TaskManager};
-use sc_network::{Event, NetworkService};
-use sp_runtime::traits::Block as BlockT;
-use futures::prelude::*;
-=======
->>>>>>> b9d86e1e
 use sc_client_api::{ExecutorProvider, RemoteBackend};
 use sc_consensus_babe::{self, SlotProportion};
 use sc_network::{Event, NetworkService};
-use sc_service::{config::Configuration, error::Error as ServiceError, RpcHandlers, TaskManager};
+use sc_service::{config::Configuration, error::Error as ServiceError, TaskManager};
 use sc_telemetry::{Telemetry, TelemetryWorker};
 use sp_runtime::traits::Block as BlockT;
 use std::sync::Arc;
@@ -59,14 +52,6 @@
 /// full client after further components are added.
 pub fn new_partial(
 	config: &Configuration,
-<<<<<<< HEAD
-) -> Result<sc_service::PartialComponents<
-	FullClient, FullBackend, FullSelectChain,
-	sp_consensus::DefaultImportQueue<Block, FullClient>,
-	sc_transaction_pool::FullPool<Block, FullClient>,
-	(
-		// Block import setup.
-=======
 ) -> Result<
 	sc_service::PartialComponents<
 		FullClient,
@@ -74,33 +59,21 @@
 		FullSelectChain,
 		sc_consensus::DefaultImportQueue<Block, FullClient>,
 		sc_transaction_pool::FullPool<Block, FullClient>,
->>>>>>> b9d86e1e
 		(
-			impl Fn(
-				node_rpc::DenyUnsafe,
-				sc_rpc::SubscriptionTaskExecutor,
-			) -> Result<node_rpc::IoHandler, sc_service::Error>,
+			// Block import setup.
 			(
 				sc_consensus_babe::BabeBlockImport<Block, FullClient, FullGrandpaBlockImport>,
 				grandpa::LinkHalf<Block, FullClient, FullSelectChain>,
 				sc_consensus_babe::BabeLink<Block>,
 			),
-			grandpa::SharedVoterState,
 			Option<Telemetry>,
 		),
-<<<<<<< HEAD
-		Option<Telemetry>,
-	)
->, ServiceError> {
-	let telemetry = config.telemetry_endpoints.clone()
-=======
 	>,
 	ServiceError,
 > {
 	let telemetry = config
 		.telemetry_endpoints
 		.clone()
->>>>>>> b9d86e1e
 		.filter(|x| !x.is_empty())
 		.map(|endpoints| -> Result<_, sc_telemetry::Error> {
 			let worker = TelemetryWorker::new(16)?;
@@ -205,7 +178,6 @@
 				babe_link.config().clone(),
 				select_chain2,
 				deny_unsafe,
-<<<<<<< HEAD
 			).into_rpc_module().expect("TODO: error handling");
 			let sync_state_rpc = SyncStateRpc::new(
 				chain_spec,
@@ -213,7 +185,7 @@
 				shared_authority_set.clone(),
 				shared_epoch_changes,
 				deny_unsafe,
-			).into_rpc_module().expect("TODO: error handling");
+			).expect("TODO: error handling").into_rpc_module().expect("TODO: error handling");
 			let transaction_payment_rpc = TransactionPaymentRpc::new(
 				client2.clone()
 			).into_rpc_module().expect("TODO: error handling");
@@ -238,24 +210,6 @@
 			module.merge(contracts_rpc).expect("TODO: error handling");
 			module
 		});
-=======
-				babe: node_rpc::BabeDeps {
-					babe_config: babe_config.clone(),
-					shared_epoch_changes: shared_epoch_changes.clone(),
-					keystore: keystore.clone(),
-				},
-				grandpa: node_rpc::GrandpaDeps {
-					shared_voter_state: shared_voter_state.clone(),
-					shared_authority_set: shared_authority_set.clone(),
-					justification_stream: justification_stream.clone(),
-					subscription_executor,
-					finality_provider: finality_proof_provider.clone(),
-				},
-			};
-
-			node_rpc::create_full(deps).map_err(Into::into)
-		};
->>>>>>> b9d86e1e
 
 	let import_setup = (block_import, grandpa_link, babe_link2);
 
@@ -339,7 +293,6 @@
 	let enable_grandpa = !config.disable_grandpa;
 	let prometheus_registry = config.prometheus_registry().cloned();
 
-<<<<<<< HEAD
 	let _rpc_handlers = sc_service::spawn_tasks(
 		sc_service::SpawnTasksParams {
 			config,
@@ -356,22 +309,6 @@
 			telemetry: telemetry.as_mut(),
 		},
 	)?;
-=======
-	let _rpc_handlers = sc_service::spawn_tasks(sc_service::SpawnTasksParams {
-		config,
-		backend: backend.clone(),
-		client: client.clone(),
-		keystore: keystore_container.sync_keystore(),
-		network: network.clone(),
-		rpc_extensions_builder: Box::new(rpc_extensions_builder),
-		transaction_pool: transaction_pool.clone(),
-		task_manager: &mut task_manager,
-		on_demand: None,
-		remote_blockchain: None,
-		system_rpc_tx,
-		telemetry: telemetry.as_mut(),
-	})?;
->>>>>>> b9d86e1e
 
 	let (block_import, grandpa_link, babe_link) = import_setup;
 
@@ -512,20 +449,6 @@
 
 /// Builds a new service for a full client.
 pub fn new_full(config: Configuration) -> Result<TaskManager, ServiceError> {
-<<<<<<< HEAD
-	new_full_base(config, |_, _| ()).map(|NewFullBase { task_manager, .. }| {
-		task_manager
-	})
-}
-
-pub fn new_light_base(mut config: Configuration) -> Result<(
-	TaskManager,
-	Arc<LightClient>,
-	Arc<NetworkService<Block, <Block as BlockT>::Hash>>,
-	Arc<sc_transaction_pool::LightPool<Block, LightClient, sc_network::config::OnDemand<Block>>>
-), ServiceError> {
-	let telemetry = config.telemetry_endpoints.clone()
-=======
 	new_full_base(config, |_, _| ()).map(|NewFullBase { task_manager, .. }| task_manager)
 }
 
@@ -534,7 +457,6 @@
 ) -> Result<
 	(
 		TaskManager,
-		RpcHandlers,
 		Arc<LightClient>,
 		Arc<NetworkService<Block, <Block as BlockT>::Hash>>,
 		Arc<
@@ -546,7 +468,6 @@
 	let telemetry = config
 		.telemetry_endpoints
 		.clone()
->>>>>>> b9d86e1e
 		.filter(|x| !x.is_empty())
 		.map(|endpoints| -> Result<_, sc_telemetry::Error> {
 			#[cfg(feature = "browser")]
@@ -677,57 +598,21 @@
 		// TODO(niklasad1): implement.
 		rpc_builder: Box::new(|_, _| RpcModule::new(())),
 		client: client.clone(),
-<<<<<<< HEAD
 		transaction_pool: transaction_pool.clone(),
 		keystore: keystore_container.sync_keystore(),
 		config, backend, system_rpc_tx,
-=======
-		pool: transaction_pool.clone(),
-	};
-
-	let rpc_extensions = node_rpc::create_light(light_deps);
-
-	let rpc_handlers = sc_service::spawn_tasks(sc_service::SpawnTasksParams {
-		on_demand: Some(on_demand),
-		remote_blockchain: Some(backend.remote_blockchain()),
-		rpc_extensions_builder: Box::new(sc_service::NoopRpcExtensionBuilder(rpc_extensions)),
-		client: client.clone(),
-		transaction_pool: transaction_pool.clone(),
-		keystore: keystore_container.sync_keystore(),
-		config,
-		backend,
-		system_rpc_tx,
->>>>>>> b9d86e1e
 		network: network.clone(),
 		task_manager: &mut task_manager,
 		telemetry: telemetry.as_mut(),
 	})?;
 
 	network_starter.start_network();
-<<<<<<< HEAD
-	Ok((
-		task_manager,
-		client,
-		network,
-		transaction_pool,
-	))
-}
-
-/// Builds a new service for a light client.
-pub fn new_light(
-	config: Configuration,
-) -> Result<TaskManager, ServiceError> {
-	new_light_base(config).map(|(task_manager, _, _, _)| {
-		task_manager
-	})
-=======
-	Ok((task_manager, rpc_handlers, client, network, transaction_pool))
+	Ok((task_manager, client, network, transaction_pool))
 }
 
 /// Builds a new service for a light client.
 pub fn new_light(config: Configuration) -> Result<TaskManager, ServiceError> {
-	new_light_base(config).map(|(task_manager, _, _, _, _)| task_manager)
->>>>>>> b9d86e1e
+	new_light_base(config).map(|(task_manager, _, _, _, )| task_manager)
 }
 
 #[cfg(test)]
@@ -807,10 +692,6 @@
 				Ok((node, setup_handles.unwrap()))
 			},
 			|config| {
-<<<<<<< HEAD
-				let (keep_alive, client, network, transaction_pool) = new_light_base(config)?;
-				Ok(sc_service_test::TestNetComponents::new(keep_alive, client, network, transaction_pool))
-=======
 				let (keep_alive, _, client, network, transaction_pool) = new_light_base(config)?;
 				Ok(sc_service_test::TestNetComponents::new(
 					keep_alive,
@@ -818,7 +699,6 @@
 					network,
 					transaction_pool,
 				))
->>>>>>> b9d86e1e
 			},
 			|service, &mut (ref mut block_import, ref babe_link)| {
 				let parent_id = BlockId::number(service.client().chain_info().best_number);
@@ -984,10 +864,6 @@
 				))
 			},
 			|config| {
-<<<<<<< HEAD
-				let (keep_alive, client, network, transaction_pool) = new_light_base(config)?;
-				Ok(sc_service_test::TestNetComponents::new(keep_alive, client, network, transaction_pool))
-=======
 				let (keep_alive, _, client, network, transaction_pool) = new_light_base(config)?;
 				Ok(sc_service_test::TestNetComponents::new(
 					keep_alive,
@@ -995,7 +871,6 @@
 					network,
 					transaction_pool,
 				))
->>>>>>> b9d86e1e
 			},
 			vec!["//Alice".into(), "//Bob".into()],
 		)
