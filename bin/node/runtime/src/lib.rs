// This file is part of Substrate.

// Copyright (C) 2018-2021 Parity Technologies (UK) Ltd.
// SPDX-License-Identifier: GPL-3.0-or-later WITH Classpath-exception-2.0

// This program is free software: you can redistribute it and/or modify
// it under the terms of the GNU General Public License as published by
// the Free Software Foundation, either version 3 of the License, or
// (at your option) any later version.

// This program is distributed in the hope that it will be useful,
// but WITHOUT ANY WARRANTY; without even the implied warranty of
// MERCHANTABILITY or FITNESS FOR A PARTICULAR PURPOSE. See the
// GNU General Public License for more details.

// You should have received a copy of the GNU General Public License
// along with this program. If not, see <https://www.gnu.org/licenses/>.

//! The Substrate runtime. This can be compiled with `#[no_std]`, ready for Wasm.

#![cfg_attr(not(feature = "std"), no_std)]
// `construct_runtime!` does a lot of recursion and requires us to increase the limit to 256.
#![recursion_limit = "256"]


use sp_std::prelude::*;
use frame_support::{
	construct_runtime, parameter_types, RuntimeDebug,
	weights::{
		Weight, IdentityFee,
		constants::{BlockExecutionWeight, ExtrinsicBaseWeight, RocksDbWeight, WEIGHT_PER_SECOND},
		DispatchClass,
	},
	traits::{
		Currency, Imbalance, KeyOwnerProofSystem, OnUnbalanced, Randomness, LockIdentifier,
		U128CurrencyToVote,
	},
};
use frame_system::{
	EnsureRoot, EnsureOneOf,
	limits::{BlockWeights, BlockLength}
};
use frame_support::traits::InstanceFilter;
use codec::{Encode, Decode};
use sp_core::{
	crypto::KeyTypeId,
	u32_trait::{_1, _2, _3, _4, _5},
	OpaqueMetadata,
};
pub use node_primitives::{AccountId, Signature};
use node_primitives::{AccountIndex, Balance, BlockNumber, Hash, Index, Moment};
use sp_api::impl_runtime_apis;
use sp_runtime::{
	Permill, Perbill, Perquintill, Percent, ApplyExtrinsicResult, impl_opaque_keys, generic,
	create_runtime_str, ModuleId, FixedPointNumber,
};
use sp_runtime::curve::PiecewiseLinear;
use sp_runtime::transaction_validity::{TransactionValidity, TransactionSource, TransactionPriority};
use sp_runtime::traits::{
	self, BlakeTwo256, Block as BlockT, StaticLookup, SaturatedConversion, ConvertInto, OpaqueKeys,
	NumberFor,
};
use sp_version::RuntimeVersion;
#[cfg(any(feature = "std", test))]
use sp_version::NativeVersion;
use pallet_grandpa::{AuthorityId as GrandpaId, AuthorityList as GrandpaAuthorityList};
use pallet_grandpa::fg_primitives;
use pallet_im_online::sr25519::AuthorityId as ImOnlineId;
use sp_authority_discovery::AuthorityId as AuthorityDiscoveryId;
use pallet_transaction_payment::{FeeDetails, RuntimeDispatchInfo};
pub use pallet_transaction_payment::{Multiplier, TargetedFeeAdjustment, CurrencyAdapter};
use pallet_session::{historical as pallet_session_historical};
use sp_inherents::{InherentData, CheckInherentsResult};
use static_assertions::const_assert;
use pallet_contracts::weights::WeightInfo;

#[cfg(any(feature = "std", test))]
pub use sp_runtime::BuildStorage;
#[cfg(any(feature = "std", test))]
pub use pallet_balances::Call as BalancesCall;
#[cfg(any(feature = "std", test))]
pub use frame_system::Call as SystemCall;
#[cfg(any(feature = "std", test))]
pub use pallet_staking::StakerStatus;

/// Implementations of some helper traits passed into runtime modules as associated types.
pub mod impls;
use impls::Author;

/// Constant values used within the runtime.
pub mod constants;
use constants::{time::*, currency::*};
use sp_runtime::generic::Era;

// Make the WASM binary available.
#[cfg(feature = "std")]
include!(concat!(env!("OUT_DIR"), "/wasm_binary.rs"));

/// Wasm binary unwrapped. If built with `SKIP_WASM_BUILD`, the function panics.
#[cfg(feature = "std")]
pub fn wasm_binary_unwrap() -> &'static [u8] {
	WASM_BINARY.expect("Development wasm binary is not available. This means the client is \
						built with `SKIP_WASM_BUILD` flag and it is only usable for \
						production chains. Please rebuild with the flag disabled.")
}

/// Runtime version.
pub const VERSION: RuntimeVersion = RuntimeVersion {
	spec_name: create_runtime_str!("node"),
	impl_name: create_runtime_str!("substrate-node"),
	authoring_version: 10,
	// Per convention: if the runtime behavior changes, increment spec_version
	// and set impl_version to 0. If only runtime
	// implementation changes and behavior does not, then leave spec_version as
	// is and increment impl_version.
	spec_version: 265,
	impl_version: 1,
	apis: RUNTIME_API_VERSIONS,
	transaction_version: 2,
};

/// The BABE epoch configuration at genesis.
pub const BABE_GENESIS_EPOCH_CONFIG: sp_consensus_babe::BabeEpochConfiguration =
	sp_consensus_babe::BabeEpochConfiguration {
		c: PRIMARY_PROBABILITY,
		allowed_slots: sp_consensus_babe::AllowedSlots::PrimaryAndSecondaryPlainSlots
	};

/// Native version.
#[cfg(any(feature = "std", test))]
pub fn native_version() -> NativeVersion {
	NativeVersion {
		runtime_version: VERSION,
		can_author_with: Default::default(),
	}
}

type NegativeImbalance = <Balances as Currency<AccountId>>::NegativeImbalance;

pub struct DealWithFees;
impl OnUnbalanced<NegativeImbalance> for DealWithFees {
	fn on_unbalanceds<B>(mut fees_then_tips: impl Iterator<Item=NegativeImbalance>) {
		if let Some(fees) = fees_then_tips.next() {
			// for fees, 80% to treasury, 20% to author
			let mut split = fees.ration(80, 20);
			if let Some(tips) = fees_then_tips.next() {
				// for tips, if any, 80% to treasury, 20% to author (though this can be anything)
				tips.ration_merge_into(80, 20, &mut split);
			}
			Treasury::on_unbalanced(split.0);
			Author::on_unbalanced(split.1);
		}
	}
}

/// We assume that ~10% of the block weight is consumed by `on_initialize` handlers.
/// This is used to limit the maximal weight of a single extrinsic.
const AVERAGE_ON_INITIALIZE_RATIO: Perbill = Perbill::from_percent(10);
/// We allow `Normal` extrinsics to fill up the block up to 75%, the rest can be used
/// by  Operational  extrinsics.
const NORMAL_DISPATCH_RATIO: Perbill = Perbill::from_percent(75);
/// We allow for 2 seconds of compute with a 6 second average block time.
const MAXIMUM_BLOCK_WEIGHT: Weight = 2 * WEIGHT_PER_SECOND;

parameter_types! {
	pub const BlockHashCount: BlockNumber = 2400;
	pub const Version: RuntimeVersion = VERSION;
	pub RuntimeBlockLength: BlockLength =
		BlockLength::max_with_normal_ratio(5 * 1024 * 1024, NORMAL_DISPATCH_RATIO);
	pub RuntimeBlockWeights: BlockWeights = BlockWeights::builder()
		.base_block(BlockExecutionWeight::get())
		.for_class(DispatchClass::all(), |weights| {
			weights.base_extrinsic = ExtrinsicBaseWeight::get();
		})
		.for_class(DispatchClass::Normal, |weights| {
			weights.max_total = Some(NORMAL_DISPATCH_RATIO * MAXIMUM_BLOCK_WEIGHT);
		})
		.for_class(DispatchClass::Operational, |weights| {
			weights.max_total = Some(MAXIMUM_BLOCK_WEIGHT);
			// Operational transactions have some extra reserved space, so that they
			// are included even if block reached `MAXIMUM_BLOCK_WEIGHT`.
			weights.reserved = Some(
				MAXIMUM_BLOCK_WEIGHT - NORMAL_DISPATCH_RATIO * MAXIMUM_BLOCK_WEIGHT
			);
		})
		.avg_block_initialization(AVERAGE_ON_INITIALIZE_RATIO)
		.build_or_panic();
	pub const SS58Prefix: u8 = 42;
}

const_assert!(NORMAL_DISPATCH_RATIO.deconstruct() >= AVERAGE_ON_INITIALIZE_RATIO.deconstruct());

impl frame_system::Config for Runtime {
	type BaseCallFilter = ();
	type BlockWeights = RuntimeBlockWeights;
	type BlockLength = RuntimeBlockLength;
	type DbWeight = RocksDbWeight;
	type Origin = Origin;
	type Call = Call;
	type Index = Index;
	type BlockNumber = BlockNumber;
	type Hash = Hash;
	type Hashing = BlakeTwo256;
	type AccountId = AccountId;
	type Lookup = Indices;
	type Header = generic::Header<BlockNumber, BlakeTwo256>;
	type Event = Event;
	type BlockHashCount = BlockHashCount;
	type Version = Version;
	type PalletInfo = PalletInfo;
	type AccountData = pallet_balances::AccountData<Balance>;
	type OnNewAccount = ();
	type OnKilledAccount = ();
	type SystemWeightInfo = frame_system::weights::SubstrateWeight<Runtime>;
	type SS58Prefix = SS58Prefix;
}

impl pallet_utility::Config for Runtime {
	type Event = Event;
	type Call = Call;
	type WeightInfo = pallet_utility::weights::SubstrateWeight<Runtime>;
}

parameter_types! {
	// One storage item; key size is 32; value is size 4+4+16+32 bytes = 56 bytes.
	pub const DepositBase: Balance = deposit(1, 88);
	// Additional storage item size of 32 bytes.
	pub const DepositFactor: Balance = deposit(0, 32);
	pub const MaxSignatories: u16 = 100;
}

impl pallet_multisig::Config for Runtime {
	type Event = Event;
	type Call = Call;
	type Currency = Balances;
	type DepositBase = DepositBase;
	type DepositFactor = DepositFactor;
	type MaxSignatories = MaxSignatories;
	type WeightInfo = pallet_multisig::weights::SubstrateWeight<Runtime>;
}

parameter_types! {
	// One storage item; key size 32, value size 8; .
	pub const ProxyDepositBase: Balance = deposit(1, 8);
	// Additional storage item size of 33 bytes.
	pub const ProxyDepositFactor: Balance = deposit(0, 33);
	pub const MaxProxies: u16 = 32;
	pub const AnnouncementDepositBase: Balance = deposit(1, 8);
	pub const AnnouncementDepositFactor: Balance = deposit(0, 66);
	pub const MaxPending: u16 = 32;
}

/// The type used to represent the kinds of proxying allowed.
#[derive(Copy, Clone, Eq, PartialEq, Ord, PartialOrd, Encode, Decode, RuntimeDebug)]
pub enum ProxyType {
	Any,
	NonTransfer,
	Governance,
	Staking,
}
impl Default for ProxyType { fn default() -> Self { Self::Any } }
impl InstanceFilter<Call> for ProxyType {
	fn filter(&self, c: &Call) -> bool {
		match self {
			ProxyType::Any => true,
			ProxyType::NonTransfer => !matches!(
				c,
				Call::Balances(..) |
				Call::Vesting(pallet_vesting::Call::vested_transfer(..)) |
				Call::Indices(pallet_indices::Call::transfer(..))
			),
			ProxyType::Governance => matches!(
				c,
				Call::Democracy(..) |
				Call::Council(..) |
				Call::Society(..) |
				Call::TechnicalCommittee(..) |
				Call::Elections(..) |
				Call::Treasury(..)
			),
			ProxyType::Staking => matches!(c, Call::Staking(..)),
		}
	}
	fn is_superset(&self, o: &Self) -> bool {
		match (self, o) {
			(x, y) if x == y => true,
			(ProxyType::Any, _) => true,
			(_, ProxyType::Any) => false,
			(ProxyType::NonTransfer, _) => true,
			_ => false,
		}
	}
}

impl pallet_proxy::Config for Runtime {
	type Event = Event;
	type Call = Call;
	type Currency = Balances;
	type ProxyType = ProxyType;
	type ProxyDepositBase = ProxyDepositBase;
	type ProxyDepositFactor = ProxyDepositFactor;
	type MaxProxies = MaxProxies;
	type WeightInfo = pallet_proxy::weights::SubstrateWeight<Runtime>;
	type MaxPending = MaxPending;
	type CallHasher = BlakeTwo256;
	type AnnouncementDepositBase = AnnouncementDepositBase;
	type AnnouncementDepositFactor = AnnouncementDepositFactor;
}

parameter_types! {
	pub MaximumSchedulerWeight: Weight = Perbill::from_percent(80) *
		RuntimeBlockWeights::get().max_block;
	pub const MaxScheduledPerBlock: u32 = 50;
}

impl pallet_scheduler::Config for Runtime {
	type Event = Event;
	type Origin = Origin;
	type PalletsOrigin = OriginCaller;
	type Call = Call;
	type MaximumWeight = MaximumSchedulerWeight;
	type ScheduleOrigin = EnsureRoot<AccountId>;
	type MaxScheduledPerBlock = MaxScheduledPerBlock;
	type WeightInfo = pallet_scheduler::weights::SubstrateWeight<Runtime>;
}

parameter_types! {
	pub const EpochDuration: u64 = EPOCH_DURATION_IN_SLOTS;
	pub const ExpectedBlockTime: Moment = MILLISECS_PER_BLOCK;
	pub const ReportLongevity: u64 =
		BondingDuration::get() as u64 * SessionsPerEra::get() as u64 * EpochDuration::get();
}

impl pallet_babe::Config for Runtime {
	type EpochDuration = EpochDuration;
	type ExpectedBlockTime = ExpectedBlockTime;
	type EpochChangeTrigger = pallet_babe::ExternalTrigger;

	type KeyOwnerProofSystem = Historical;

	type KeyOwnerProof = <Self::KeyOwnerProofSystem as KeyOwnerProofSystem<(
		KeyTypeId,
		pallet_babe::AuthorityId,
	)>>::Proof;

	type KeyOwnerIdentification = <Self::KeyOwnerProofSystem as KeyOwnerProofSystem<(
		KeyTypeId,
		pallet_babe::AuthorityId,
	)>>::IdentificationTuple;

	type HandleEquivocation =
		pallet_babe::EquivocationHandler<Self::KeyOwnerIdentification, Offences, ReportLongevity>;

	type WeightInfo = ();
}

parameter_types! {
	pub const IndexDeposit: Balance = 1 * DOLLARS;
}

impl pallet_indices::Config for Runtime {
	type AccountIndex = AccountIndex;
	type Currency = Balances;
	type Deposit = IndexDeposit;
	type Event = Event;
	type WeightInfo = pallet_indices::weights::SubstrateWeight<Runtime>;
}

parameter_types! {
	pub const ExistentialDeposit: Balance = 1 * DOLLARS;
	// For weight estimation, we assume that the most locks on an individual account will be 50.
	// This number may need to be adjusted in the future if this assumption no longer holds true.
	pub const MaxLocks: u32 = 50;
}

impl pallet_balances::Config for Runtime {
	type MaxLocks = MaxLocks;
	type Balance = Balance;
	type DustRemoval = ();
	type Event = Event;
	type ExistentialDeposit = ExistentialDeposit;
	type AccountStore = frame_system::Pallet<Runtime>;
	type WeightInfo = pallet_balances::weights::SubstrateWeight<Runtime>;
}

parameter_types! {
	pub const TransactionByteFee: Balance = 10 * MILLICENTS;
	pub const TargetBlockFullness: Perquintill = Perquintill::from_percent(25);
	pub AdjustmentVariable: Multiplier = Multiplier::saturating_from_rational(1, 100_000);
	pub MinimumMultiplier: Multiplier = Multiplier::saturating_from_rational(1, 1_000_000_000u128);
}

impl pallet_transaction_payment::Config for Runtime {
	type OnChargeTransaction = CurrencyAdapter<Balances, DealWithFees>;
	type TransactionByteFee = TransactionByteFee;
	type WeightToFee = IdentityFee<Balance>;
	type FeeMultiplierUpdate =
		TargetedFeeAdjustment<Self, TargetBlockFullness, AdjustmentVariable, MinimumMultiplier>;
}

parameter_types! {
	pub const MinimumPeriod: Moment = SLOT_DURATION / 2;
}

impl pallet_timestamp::Config for Runtime {
	type Moment = Moment;
	type OnTimestampSet = Babe;
	type MinimumPeriod = MinimumPeriod;
	type WeightInfo = pallet_timestamp::weights::SubstrateWeight<Runtime>;
}

parameter_types! {
	pub const UncleGenerations: BlockNumber = 5;
}

impl pallet_authorship::Config for Runtime {
	type FindAuthor = pallet_session::FindAccountFromAuthorIndex<Self, Babe>;
	type UncleGenerations = UncleGenerations;
	type FilterUncle = ();
	type EventHandler = (Staking, ImOnline);
}

impl_opaque_keys! {
	pub struct SessionKeys {
		pub grandpa: Grandpa,
		pub babe: Babe,
		pub im_online: ImOnline,
		pub authority_discovery: AuthorityDiscovery,
	}
}

parameter_types! {
	pub const DisabledValidatorsThreshold: Perbill = Perbill::from_percent(17);
}

impl pallet_session::Config for Runtime {
	type Event = Event;
	type ValidatorId = <Self as frame_system::Config>::AccountId;
	type ValidatorIdOf = pallet_staking::StashOf<Self>;
	type ShouldEndSession = Babe;
	type NextSessionRotation = Babe;
	type SessionManager = pallet_session::historical::NoteHistoricalRoot<Self, Staking>;
	type SessionHandler = <SessionKeys as OpaqueKeys>::KeyTypeIdProviders;
	type Keys = SessionKeys;
	type DisabledValidatorsThreshold = DisabledValidatorsThreshold;
	type WeightInfo = pallet_session::weights::SubstrateWeight<Runtime>;
}

impl pallet_session::historical::Config for Runtime {
	type FullIdentification = pallet_staking::Exposure<AccountId, Balance>;
	type FullIdentificationOf = pallet_staking::ExposureOf<Runtime>;
}

pallet_staking_reward_curve::build! {
	const REWARD_CURVE: PiecewiseLinear<'static> = curve!(
		min_inflation: 0_025_000,
		max_inflation: 0_100_000,
		ideal_stake: 0_500_000,
		falloff: 0_050_000,
		max_piece_count: 40,
		test_precision: 0_005_000,
	);
}

parameter_types! {
	pub const SessionsPerEra: sp_staking::SessionIndex = 6;
	pub const BondingDuration: pallet_staking::EraIndex = 24 * 28;
	pub const SlashDeferDuration: pallet_staking::EraIndex = 24 * 7; // 1/4 the bonding duration.
	pub const RewardCurve: &'static PiecewiseLinear<'static> = &REWARD_CURVE;
	pub const MaxNominatorRewardedPerValidator: u32 = 256;
<<<<<<< HEAD
	pub const ElectionLookahead: BlockNumber = EPOCH_DURATION_IN_BLOCKS / 4;
	pub const MaxIterations: u32 = 10;
	// 0.05%. The higher the value, the more strict solution acceptance becomes.
	pub MinSolutionScoreBump: Perbill = Perbill::from_rational_approximation(5u32, 10_000);
	pub OffchainSolutionWeightLimit: Weight = RuntimeBlockWeights::get()
		.get(DispatchClass::Normal)
		.max_extrinsic.expect("Normal extrinsics have a weight limit configured; qed")
		.saturating_sub(BlockExecutionWeight::get());
	pub SlashTaskWeight: Weight = RuntimeBlockWeights::get().max_block / 2;
=======
>>>>>>> e60597df
}

impl pallet_staking::Config for Runtime {
	const MAX_NOMINATIONS: u32 =
		<NposCompactSolution16 as sp_npos_elections::CompactSolution>::LIMIT as u32;
	type Currency = Balances;
	type UnixTime = Timestamp;
	type CurrencyToVote = U128CurrencyToVote;
	type RewardRemainder = Treasury;
	type Event = Event;
	type Slash = Treasury; // send the slashed funds to the treasury.
	type Reward = (); // rewards are minted from the void
	type SessionsPerEra = SessionsPerEra;
	type BondingDuration = BondingDuration;
	type SlashDeferDuration = SlashDeferDuration;
	/// A super-majority of the council can cancel the slash.
	type SlashCancelOrigin = EnsureOneOf<
		AccountId,
		EnsureRoot<AccountId>,
		pallet_collective::EnsureProportionAtLeast<_3, _4, AccountId, CouncilCollective>
	>;
	type SessionInterface = Self;
	type EraPayout = pallet_staking::ConvertCurve<RewardCurve>;
	type NextNewSession = Session;
	type MaxNominatorRewardedPerValidator = MaxNominatorRewardedPerValidator;
	type ElectionProvider = ElectionProviderMultiPhase;
	type TaskExecutor = frame_support::executor::SinglePassExecutor<pallet_staking::SlashTask<Self>, SlashTaskWeight>;
	type WeightInfo = pallet_staking::weights::SubstrateWeight<Runtime>;
}

parameter_types! {
	// phase durations. 1/4 of the last session for each.
	pub const SignedPhase: u32 = EPOCH_DURATION_IN_BLOCKS / 4;
	pub const UnsignedPhase: u32 = EPOCH_DURATION_IN_BLOCKS / 4;

	// fallback: no need to do on-chain phragmen initially.
	pub const Fallback: pallet_election_provider_multi_phase::FallbackStrategy =
		pallet_election_provider_multi_phase::FallbackStrategy::OnChain;

	pub SolutionImprovementThreshold: Perbill = Perbill::from_rational(1u32, 10_000);

	// miner configs
	pub const MultiPhaseUnsignedPriority: TransactionPriority = StakingUnsignedPriority::get() - 1u64;
	pub const MinerMaxIterations: u32 = 10;
	pub MinerMaxWeight: Weight = RuntimeBlockWeights::get()
		.get(DispatchClass::Normal)
		.max_extrinsic.expect("Normal extrinsics have a weight limit configured; qed")
		.saturating_sub(BlockExecutionWeight::get());
}

sp_npos_elections::generate_solution_type!(
	#[compact]
	pub struct NposCompactSolution16::<u32, u16, sp_runtime::PerU16>(16)
	// -------------------- ^^ <NominatorIndex, ValidatorIndex, Accuracy>
);

impl pallet_election_provider_multi_phase::Config for Runtime {
	type Event = Event;
	type Currency = Balances;
	type SignedPhase = SignedPhase;
	type UnsignedPhase = UnsignedPhase;
	type SolutionImprovementThreshold = SolutionImprovementThreshold;
	type MinerMaxIterations = MinerMaxIterations;
	type MinerMaxWeight = MinerMaxWeight;
	type MinerTxPriority = MultiPhaseUnsignedPriority;
	type DataProvider = Staking;
	type OnChainAccuracy = Perbill;
	type CompactSolution = NposCompactSolution16;
	type Fallback = Fallback;
	type WeightInfo = pallet_election_provider_multi_phase::weights::SubstrateWeight<Runtime>;
	type BenchmarkingConfig = ();
}

parameter_types! {
	pub const LaunchPeriod: BlockNumber = 28 * 24 * 60 * MINUTES;
	pub const VotingPeriod: BlockNumber = 28 * 24 * 60 * MINUTES;
	pub const FastTrackVotingPeriod: BlockNumber = 3 * 24 * 60 * MINUTES;
	pub const InstantAllowed: bool = true;
	pub const MinimumDeposit: Balance = 100 * DOLLARS;
	pub const EnactmentPeriod: BlockNumber = 30 * 24 * 60 * MINUTES;
	pub const CooloffPeriod: BlockNumber = 28 * 24 * 60 * MINUTES;
	// One cent: $10,000 / MB
	pub const PreimageByteDeposit: Balance = 1 * CENTS;
	pub const MaxVotes: u32 = 100;
	pub const MaxProposals: u32 = 100;
}

impl pallet_democracy::Config for Runtime {
	type Proposal = Call;
	type Event = Event;
	type Currency = Balances;
	type EnactmentPeriod = EnactmentPeriod;
	type LaunchPeriod = LaunchPeriod;
	type VotingPeriod = VotingPeriod;
	type MinimumDeposit = MinimumDeposit;
	/// A straight majority of the council can decide what their next motion is.
	type ExternalOrigin = pallet_collective::EnsureProportionAtLeast<_1, _2, AccountId, CouncilCollective>;
	/// A super-majority can have the next scheduled referendum be a straight majority-carries vote.
	type ExternalMajorityOrigin = pallet_collective::EnsureProportionAtLeast<_3, _4, AccountId, CouncilCollective>;
	/// A unanimous council can have the next scheduled referendum be a straight default-carries
	/// (NTB) vote.
	type ExternalDefaultOrigin = pallet_collective::EnsureProportionAtLeast<_1, _1, AccountId, CouncilCollective>;
	/// Two thirds of the technical committee can have an ExternalMajority/ExternalDefault vote
	/// be tabled immediately and with a shorter voting/enactment period.
	type FastTrackOrigin = pallet_collective::EnsureProportionAtLeast<_2, _3, AccountId, TechnicalCollective>;
	type InstantOrigin = pallet_collective::EnsureProportionAtLeast<_1, _1, AccountId, TechnicalCollective>;
	type InstantAllowed = InstantAllowed;
	type FastTrackVotingPeriod = FastTrackVotingPeriod;
	// To cancel a proposal which has been passed, 2/3 of the council must agree to it.
	type CancellationOrigin = pallet_collective::EnsureProportionAtLeast<_2, _3, AccountId, CouncilCollective>;
	// To cancel a proposal before it has been passed, the technical committee must be unanimous or
	// Root must agree.
	type CancelProposalOrigin = EnsureOneOf<
		AccountId,
		EnsureRoot<AccountId>,
		pallet_collective::EnsureProportionAtLeast<_1, _1, AccountId, TechnicalCollective>,
	>;
	type BlacklistOrigin = EnsureRoot<AccountId>;
	// Any single technical committee member may veto a coming council proposal, however they can
	// only do it once and it lasts only for the cool-off period.
	type VetoOrigin = pallet_collective::EnsureMember<AccountId, TechnicalCollective>;
	type CooloffPeriod = CooloffPeriod;
	type PreimageByteDeposit = PreimageByteDeposit;
	type OperationalPreimageOrigin = pallet_collective::EnsureMember<AccountId, CouncilCollective>;
	type Slash = Treasury;
	type Scheduler = Scheduler;
	type PalletsOrigin = OriginCaller;
	type MaxVotes = MaxVotes;
	type WeightInfo = pallet_democracy::weights::SubstrateWeight<Runtime>;
	type MaxProposals = MaxProposals;
}

parameter_types! {
	pub const CouncilMotionDuration: BlockNumber = 5 * DAYS;
	pub const CouncilMaxProposals: u32 = 100;
	pub const CouncilMaxMembers: u32 = 100;
}

type CouncilCollective = pallet_collective::Instance1;
impl pallet_collective::Config<CouncilCollective> for Runtime {
	type Origin = Origin;
	type Proposal = Call;
	type Event = Event;
	type MotionDuration = CouncilMotionDuration;
	type MaxProposals = CouncilMaxProposals;
	type MaxMembers = CouncilMaxMembers;
	type DefaultVote = pallet_collective::PrimeDefaultVote;
	type WeightInfo = pallet_collective::weights::SubstrateWeight<Runtime>;
}

parameter_types! {
	pub const CandidacyBond: Balance = 10 * DOLLARS;
	// 1 storage item created, key size is 32 bytes, value size is 16+16.
	pub const VotingBondBase: Balance = deposit(1, 64);
	// additional data per vote is 32 bytes (account id).
	pub const VotingBondFactor: Balance = deposit(0, 32);
	pub const TermDuration: BlockNumber = 7 * DAYS;
	pub const DesiredMembers: u32 = 13;
	pub const DesiredRunnersUp: u32 = 7;
	pub const ElectionsPhragmenModuleId: LockIdentifier = *b"phrelect";
}

// Make sure that there are no more than `MaxMembers` members elected via elections-phragmen.
const_assert!(DesiredMembers::get() <= CouncilMaxMembers::get());

impl pallet_elections_phragmen::Config for Runtime {
	type Event = Event;
	type ModuleId = ElectionsPhragmenModuleId;
	type Currency = Balances;
	type ChangeMembers = Council;
	// NOTE: this implies that council's genesis members cannot be set directly and must come from
	// this module.
	type InitializeMembers = Council;
	type CurrencyToVote = U128CurrencyToVote;
	type CandidacyBond = CandidacyBond;
	type VotingBondBase = VotingBondBase;
	type VotingBondFactor = VotingBondFactor;
	type LoserCandidate = ();
	type KickedMember = ();
	type DesiredMembers = DesiredMembers;
	type DesiredRunnersUp = DesiredRunnersUp;
	type TermDuration = TermDuration;
	type WeightInfo = pallet_elections_phragmen::weights::SubstrateWeight<Runtime>;
}

parameter_types! {
	pub const TechnicalMotionDuration: BlockNumber = 5 * DAYS;
	pub const TechnicalMaxProposals: u32 = 100;
	pub const TechnicalMaxMembers: u32 = 100;
}

type TechnicalCollective = pallet_collective::Instance2;
impl pallet_collective::Config<TechnicalCollective> for Runtime {
	type Origin = Origin;
	type Proposal = Call;
	type Event = Event;
	type MotionDuration = TechnicalMotionDuration;
	type MaxProposals = TechnicalMaxProposals;
	type MaxMembers = TechnicalMaxMembers;
	type DefaultVote = pallet_collective::PrimeDefaultVote;
	type WeightInfo = pallet_collective::weights::SubstrateWeight<Runtime>;
}

type EnsureRootOrHalfCouncil = EnsureOneOf<
	AccountId,
	EnsureRoot<AccountId>,
	pallet_collective::EnsureProportionMoreThan<_1, _2, AccountId, CouncilCollective>
>;
impl pallet_membership::Config<pallet_membership::Instance1> for Runtime {
	type Event = Event;
	type AddOrigin = EnsureRootOrHalfCouncil;
	type RemoveOrigin = EnsureRootOrHalfCouncil;
	type SwapOrigin = EnsureRootOrHalfCouncil;
	type ResetOrigin = EnsureRootOrHalfCouncil;
	type PrimeOrigin = EnsureRootOrHalfCouncil;
	type MembershipInitialized = TechnicalCommittee;
	type MembershipChanged = TechnicalCommittee;
}

parameter_types! {
	pub const ProposalBond: Permill = Permill::from_percent(5);
	pub const ProposalBondMinimum: Balance = 1 * DOLLARS;
	pub const SpendPeriod: BlockNumber = 1 * DAYS;
	pub const Burn: Permill = Permill::from_percent(50);
	pub const TipCountdown: BlockNumber = 1 * DAYS;
	pub const TipFindersFee: Percent = Percent::from_percent(20);
	pub const TipReportDepositBase: Balance = 1 * DOLLARS;
	pub const DataDepositPerByte: Balance = 1 * CENTS;
	pub const BountyDepositBase: Balance = 1 * DOLLARS;
	pub const BountyDepositPayoutDelay: BlockNumber = 1 * DAYS;
	pub const TreasuryModuleId: ModuleId = ModuleId(*b"py/trsry");
	pub const BountyUpdatePeriod: BlockNumber = 14 * DAYS;
	pub const MaximumReasonLength: u32 = 16384;
	pub const BountyCuratorDeposit: Permill = Permill::from_percent(50);
	pub const BountyValueMinimum: Balance = 5 * DOLLARS;
}

impl pallet_treasury::Config for Runtime {
	type ModuleId = TreasuryModuleId;
	type Currency = Balances;
	type ApproveOrigin = EnsureOneOf<
		AccountId,
		EnsureRoot<AccountId>,
		pallet_collective::EnsureProportionAtLeast<_3, _5, AccountId, CouncilCollective>
	>;
	type RejectOrigin = EnsureOneOf<
		AccountId,
		EnsureRoot<AccountId>,
		pallet_collective::EnsureProportionMoreThan<_1, _2, AccountId, CouncilCollective>
	>;
	type Event = Event;
	type OnSlash = ();
	type ProposalBond = ProposalBond;
	type ProposalBondMinimum = ProposalBondMinimum;
	type SpendPeriod = SpendPeriod;
	type Burn = Burn;
	type BurnDestination = ();
	type SpendFunds = Bounties;
	type WeightInfo = pallet_treasury::weights::SubstrateWeight<Runtime>;
}

impl pallet_bounties::Config for Runtime {
	type Event = Event;
	type BountyDepositBase = BountyDepositBase;
	type BountyDepositPayoutDelay = BountyDepositPayoutDelay;
	type BountyUpdatePeriod = BountyUpdatePeriod;
	type BountyCuratorDeposit = BountyCuratorDeposit;
	type BountyValueMinimum = BountyValueMinimum;
	type DataDepositPerByte = DataDepositPerByte;
	type MaximumReasonLength = MaximumReasonLength;
	type WeightInfo = pallet_bounties::weights::SubstrateWeight<Runtime>;
}

impl pallet_tips::Config for Runtime {
	type Event = Event;
	type DataDepositPerByte = DataDepositPerByte;
	type MaximumReasonLength = MaximumReasonLength;
	type Tippers = Elections;
	type TipCountdown = TipCountdown;
	type TipFindersFee = TipFindersFee;
	type TipReportDepositBase = TipReportDepositBase;
	type WeightInfo = pallet_tips::weights::SubstrateWeight<Runtime>;
}

parameter_types! {
	pub TombstoneDeposit: Balance = deposit(
		1,
		<pallet_contracts::Pallet<Runtime>>::contract_info_size(),
	);
	pub DepositPerContract: Balance = TombstoneDeposit::get();
	pub const DepositPerStorageByte: Balance = deposit(0, 1);
	pub const DepositPerStorageItem: Balance = deposit(1, 0);
	pub RentFraction: Perbill = Perbill::from_rational(1u32, 30 * DAYS);
	pub const SurchargeReward: Balance = 150 * MILLICENTS;
	pub const SignedClaimHandicap: u32 = 2;
	pub const MaxDepth: u32 = 32;
	pub const MaxValueSize: u32 = 16 * 1024;
	// The lazy deletion runs inside on_initialize.
	pub DeletionWeightLimit: Weight = AVERAGE_ON_INITIALIZE_RATIO *
		RuntimeBlockWeights::get().max_block;
	// The weight needed for decoding the queue should be less or equal than a fifth
	// of the overall weight dedicated to the lazy deletion.
	pub DeletionQueueDepth: u32 = ((DeletionWeightLimit::get() / (
			<Runtime as pallet_contracts::Config>::WeightInfo::on_initialize_per_queue_item(1) -
			<Runtime as pallet_contracts::Config>::WeightInfo::on_initialize_per_queue_item(0)
		)) / 5) as u32;
	pub MaxCodeSize: u32 = 128 * 1024;
}

impl pallet_contracts::Config for Runtime {
	type Time = Timestamp;
	type Randomness = RandomnessCollectiveFlip;
	type Currency = Balances;
	type Event = Event;
	type RentPayment = ();
	type SignedClaimHandicap = SignedClaimHandicap;
	type TombstoneDeposit = TombstoneDeposit;
	type DepositPerContract = DepositPerContract;
	type DepositPerStorageByte = DepositPerStorageByte;
	type DepositPerStorageItem = DepositPerStorageItem;
	type RentFraction = RentFraction;
	type SurchargeReward = SurchargeReward;
	type MaxDepth = MaxDepth;
	type MaxValueSize = MaxValueSize;
	type WeightPrice = pallet_transaction_payment::Module<Self>;
	type WeightInfo = pallet_contracts::weights::SubstrateWeight<Self>;
	type ChainExtension = ();
	type DeletionQueueDepth = DeletionQueueDepth;
	type DeletionWeightLimit = DeletionWeightLimit;
	type MaxCodeSize = MaxCodeSize;
}

impl pallet_sudo::Config for Runtime {
	type Event = Event;
	type Call = Call;
}

parameter_types! {
	pub const ImOnlineUnsignedPriority: TransactionPriority = TransactionPriority::max_value();
	/// We prioritize im-online heartbeats over election solution submission.
	pub const StakingUnsignedPriority: TransactionPriority = TransactionPriority::max_value() / 2;
}

impl<LocalCall> frame_system::offchain::CreateSignedTransaction<LocalCall> for Runtime
	where
		Call: From<LocalCall>,
{
	fn create_transaction<C: frame_system::offchain::AppCrypto<Self::Public, Self::Signature>>(
		call: Call,
		public: <Signature as traits::Verify>::Signer,
		account: AccountId,
		nonce: Index,
	) -> Option<(Call, <UncheckedExtrinsic as traits::Extrinsic>::SignaturePayload)> {
		let tip = 0;
		// take the biggest period possible.
		let period = BlockHashCount::get()
			.checked_next_power_of_two()
			.map(|c| c / 2)
			.unwrap_or(2) as u64;
		let current_block = System::block_number()
			.saturated_into::<u64>()
			// The `System::block_number` is initialized with `n+1`,
			// so the actual block number is `n`.
			.saturating_sub(1);
		let era = Era::mortal(period, current_block);
		let extra = (
			frame_system::CheckSpecVersion::<Runtime>::new(),
			frame_system::CheckTxVersion::<Runtime>::new(),
			frame_system::CheckGenesis::<Runtime>::new(),
			frame_system::CheckEra::<Runtime>::from(era),
			frame_system::CheckNonce::<Runtime>::from(nonce),
			frame_system::CheckWeight::<Runtime>::new(),
			pallet_transaction_payment::ChargeTransactionPayment::<Runtime>::from(tip),
		);
		let raw_payload = SignedPayload::new(call, extra)
			.map_err(|e| {
				log::warn!("Unable to create signed payload: {:?}", e);
			})
			.ok()?;
		let signature = raw_payload
			.using_encoded(|payload| {
				C::sign(payload, public)
			})?;
		let address = Indices::unlookup(account);
		let (call, extra, _) = raw_payload.deconstruct();
		Some((call, (address, signature.into(), extra)))
	}
}

impl frame_system::offchain::SigningTypes for Runtime {
	type Public = <Signature as traits::Verify>::Signer;
	type Signature = Signature;
}

impl<C> frame_system::offchain::SendTransactionTypes<C> for Runtime where
	Call: From<C>,
{
	type Extrinsic = UncheckedExtrinsic;
	type OverarchingCall = Call;
}

impl pallet_im_online::Config for Runtime {
	type AuthorityId = ImOnlineId;
	type Event = Event;
	type NextSessionRotation = Babe;
	type ValidatorSet = Historical;
	type ReportUnresponsiveness = Offences;
	type UnsignedPriority = ImOnlineUnsignedPriority;
	type WeightInfo = pallet_im_online::weights::SubstrateWeight<Runtime>;
}

parameter_types! {
	pub OffencesWeightSoftLimit: Weight = Perbill::from_percent(60) *
		RuntimeBlockWeights::get().max_block;
}

impl pallet_offences::Config for Runtime {
	type Event = Event;
	type IdentificationTuple = pallet_session::historical::IdentificationTuple<Self>;
	type OnOffenceHandler = Staking;
	type WeightSoftLimit = OffencesWeightSoftLimit;
}

impl pallet_authority_discovery::Config for Runtime {}

impl pallet_grandpa::Config for Runtime {
	type Event = Event;
	type Call = Call;

	type KeyOwnerProofSystem = Historical;

	type KeyOwnerProof =
		<Self::KeyOwnerProofSystem as KeyOwnerProofSystem<(KeyTypeId, GrandpaId)>>::Proof;

	type KeyOwnerIdentification = <Self::KeyOwnerProofSystem as KeyOwnerProofSystem<(
		KeyTypeId,
		GrandpaId,
	)>>::IdentificationTuple;

	type HandleEquivocation =
		pallet_grandpa::EquivocationHandler<Self::KeyOwnerIdentification, Offences, ReportLongevity>;

	type WeightInfo = ();
}

parameter_types! {
	pub const BasicDeposit: Balance = 10 * DOLLARS;       // 258 bytes on-chain
	pub const FieldDeposit: Balance = 250 * CENTS;        // 66 bytes on-chain
	pub const SubAccountDeposit: Balance = 2 * DOLLARS;   // 53 bytes on-chain
	pub const MaxSubAccounts: u32 = 100;
	pub const MaxAdditionalFields: u32 = 100;
	pub const MaxRegistrars: u32 = 20;
}

impl pallet_identity::Config for Runtime {
	type Event = Event;
	type Currency = Balances;
	type BasicDeposit = BasicDeposit;
	type FieldDeposit = FieldDeposit;
	type SubAccountDeposit = SubAccountDeposit;
	type MaxSubAccounts = MaxSubAccounts;
	type MaxAdditionalFields = MaxAdditionalFields;
	type MaxRegistrars = MaxRegistrars;
	type Slashed = Treasury;
	type ForceOrigin = EnsureRootOrHalfCouncil;
	type RegistrarOrigin = EnsureRootOrHalfCouncil;
	type WeightInfo = pallet_identity::weights::SubstrateWeight<Runtime>;
}

parameter_types! {
	pub const ConfigDepositBase: Balance = 5 * DOLLARS;
	pub const FriendDepositFactor: Balance = 50 * CENTS;
	pub const MaxFriends: u16 = 9;
	pub const RecoveryDeposit: Balance = 5 * DOLLARS;
}

impl pallet_recovery::Config for Runtime {
	type Event = Event;
	type Call = Call;
	type Currency = Balances;
	type ConfigDepositBase = ConfigDepositBase;
	type FriendDepositFactor = FriendDepositFactor;
	type MaxFriends = MaxFriends;
	type RecoveryDeposit = RecoveryDeposit;
}

parameter_types! {
	pub const CandidateDeposit: Balance = 10 * DOLLARS;
	pub const WrongSideDeduction: Balance = 2 * DOLLARS;
	pub const MaxStrikes: u32 = 10;
	pub const RotationPeriod: BlockNumber = 80 * HOURS;
	pub const PeriodSpend: Balance = 500 * DOLLARS;
	pub const MaxLockDuration: BlockNumber = 36 * 30 * DAYS;
	pub const ChallengePeriod: BlockNumber = 7 * DAYS;
	pub const MaxCandidateIntake: u32 = 10;
	pub const SocietyModuleId: ModuleId = ModuleId(*b"py/socie");
}

impl pallet_society::Config for Runtime {
	type Event = Event;
	type ModuleId = SocietyModuleId;
	type Currency = Balances;
	type Randomness = RandomnessCollectiveFlip;
	type CandidateDeposit = CandidateDeposit;
	type WrongSideDeduction = WrongSideDeduction;
	type MaxStrikes = MaxStrikes;
	type PeriodSpend = PeriodSpend;
	type MembershipChanged = ();
	type RotationPeriod = RotationPeriod;
	type MaxLockDuration = MaxLockDuration;
	type FounderSetOrigin = pallet_collective::EnsureProportionMoreThan<_1, _2, AccountId, CouncilCollective>;
	type SuspensionJudgementOrigin = pallet_society::EnsureFounder<Runtime>;
	type MaxCandidateIntake = MaxCandidateIntake;
	type ChallengePeriod = ChallengePeriod;
}

parameter_types! {
	pub const MinVestedTransfer: Balance = 100 * DOLLARS;
}

impl pallet_vesting::Config for Runtime {
	type Event = Event;
	type Currency = Balances;
	type BlockNumberToBalance = ConvertInto;
	type MinVestedTransfer = MinVestedTransfer;
	type WeightInfo = pallet_vesting::weights::SubstrateWeight<Runtime>;
}

impl pallet_mmr::Config for Runtime {
	const INDEXING_PREFIX: &'static [u8] = b"mmr";
	type Hashing = <Runtime as frame_system::Config>::Hashing;
	type Hash = <Runtime as frame_system::Config>::Hash;
	type LeafData = frame_system::Pallet<Self>;
	type OnNewRoot = ();
	type WeightInfo = ();
}

parameter_types! {
	pub const LotteryModuleId: ModuleId = ModuleId(*b"py/lotto");
	pub const MaxCalls: usize = 10;
	pub const MaxGenerateRandom: u32 = 10;
}

impl pallet_lottery::Config for Runtime {
	type ModuleId = LotteryModuleId;
	type Call = Call;
	type Currency = Balances;
	type Randomness = RandomnessCollectiveFlip;
	type Event = Event;
	type ManagerOrigin = EnsureRoot<AccountId>;
	type MaxCalls = MaxCalls;
	type ValidateCall = Lottery;
	type MaxGenerateRandom = MaxGenerateRandom;
	type WeightInfo = pallet_lottery::weights::SubstrateWeight<Runtime>;
}

parameter_types! {
	pub const AssetDeposit: Balance = 100 * DOLLARS;
	pub const ApprovalDeposit: Balance = 1 * DOLLARS;
	pub const StringLimit: u32 = 50;
	pub const MetadataDepositBase: Balance = 10 * DOLLARS;
	pub const MetadataDepositPerByte: Balance = 1 * DOLLARS;
}

impl pallet_assets::Config for Runtime {
	type Event = Event;
	type Balance = u64;
	type AssetId = u32;
	type Currency = Balances;
	type ForceOrigin = EnsureRoot<AccountId>;
	type AssetDeposit = AssetDeposit;
	type MetadataDepositBase = MetadataDepositBase;
	type MetadataDepositPerByte = MetadataDepositPerByte;
	type ApprovalDeposit = ApprovalDeposit;
	type StringLimit = StringLimit;
	type WeightInfo = pallet_assets::weights::SubstrateWeight<Runtime>;
}

parameter_types! {
	pub IgnoredIssuance: Balance = Treasury::pot();
	pub const QueueCount: u32 = 300;
	pub const MaxQueueLen: u32 = 1000;
	pub const FifoQueueLen: u32 = 500;
	pub const Period: BlockNumber = 30 * DAYS;
	pub const MinFreeze: Balance = 100 * DOLLARS;
	pub const IntakePeriod: BlockNumber = 10;
	pub const MaxIntakeBids: u32 = 10;
}

impl pallet_gilt::Config for Runtime {
	type Event = Event;
	type Currency = Balances;
	type CurrencyBalance = Balance;
	type AdminOrigin = frame_system::EnsureRoot<AccountId>;
	type Deficit = ();
	type Surplus = ();
	type IgnoredIssuance = IgnoredIssuance;
	type QueueCount = QueueCount;
	type MaxQueueLen = MaxQueueLen;
	type FifoQueueLen = FifoQueueLen;
	type Period = Period;
	type MinFreeze = MinFreeze;
	type IntakePeriod = IntakePeriod;
	type MaxIntakeBids = MaxIntakeBids;
	type WeightInfo = pallet_gilt::weights::SubstrateWeight<Runtime>;
}

construct_runtime!(
	pub enum Runtime where
		Block = Block,
		NodeBlock = node_primitives::Block,
		UncheckedExtrinsic = UncheckedExtrinsic
	{
		System: frame_system::{Pallet, Call, Config, Storage, Event<T>},
		Utility: pallet_utility::{Pallet, Call, Event},
		Babe: pallet_babe::{Pallet, Call, Storage, Config, ValidateUnsigned},
		Timestamp: pallet_timestamp::{Pallet, Call, Storage, Inherent},
		Authorship: pallet_authorship::{Pallet, Call, Storage, Inherent},
		Indices: pallet_indices::{Pallet, Call, Storage, Config<T>, Event<T>},
		Balances: pallet_balances::{Pallet, Call, Storage, Config<T>, Event<T>},
		TransactionPayment: pallet_transaction_payment::{Pallet, Storage},
		ElectionProviderMultiPhase: pallet_election_provider_multi_phase::{Pallet, Call, Storage, Event<T>, ValidateUnsigned},
		Staking: pallet_staking::{Pallet, Call, Config<T>, Storage, Event<T>},
		Session: pallet_session::{Pallet, Call, Storage, Event, Config<T>},
		Democracy: pallet_democracy::{Pallet, Call, Storage, Config, Event<T>},
		Council: pallet_collective::<Instance1>::{Pallet, Call, Storage, Origin<T>, Event<T>, Config<T>},
		TechnicalCommittee: pallet_collective::<Instance2>::{Pallet, Call, Storage, Origin<T>, Event<T>, Config<T>},
		Elections: pallet_elections_phragmen::{Pallet, Call, Storage, Event<T>, Config<T>},
		TechnicalMembership: pallet_membership::<Instance1>::{Pallet, Call, Storage, Event<T>, Config<T>},
		Grandpa: pallet_grandpa::{Pallet, Call, Storage, Config, Event, ValidateUnsigned},
		Treasury: pallet_treasury::{Pallet, Call, Storage, Config, Event<T>},
		Contracts: pallet_contracts::{Pallet, Call, Config<T>, Storage, Event<T>},
		Sudo: pallet_sudo::{Pallet, Call, Config<T>, Storage, Event<T>},
		ImOnline: pallet_im_online::{Pallet, Call, Storage, Event<T>, ValidateUnsigned, Config<T>},
		AuthorityDiscovery: pallet_authority_discovery::{Pallet, Call, Config},
		Offences: pallet_offences::{Pallet, Call, Storage, Event},
		Historical: pallet_session_historical::{Pallet},
		RandomnessCollectiveFlip: pallet_randomness_collective_flip::{Pallet, Call, Storage},
		Identity: pallet_identity::{Pallet, Call, Storage, Event<T>},
		Society: pallet_society::{Pallet, Call, Storage, Event<T>, Config<T>},
		Recovery: pallet_recovery::{Pallet, Call, Storage, Event<T>},
		Vesting: pallet_vesting::{Pallet, Call, Storage, Event<T>, Config<T>},
		Scheduler: pallet_scheduler::{Pallet, Call, Storage, Event<T>},
		Proxy: pallet_proxy::{Pallet, Call, Storage, Event<T>},
		Multisig: pallet_multisig::{Pallet, Call, Storage, Event<T>},
		Bounties: pallet_bounties::{Pallet, Call, Storage, Event<T>},
		Tips: pallet_tips::{Pallet, Call, Storage, Event<T>},
		Assets: pallet_assets::{Pallet, Call, Storage, Event<T>},
		Mmr: pallet_mmr::{Pallet, Storage},
		Lottery: pallet_lottery::{Pallet, Call, Storage, Event<T>},
		Gilt: pallet_gilt::{Pallet, Call, Storage, Event<T>, Config},
	}
);

/// The address format for describing accounts.
pub type Address = sp_runtime::MultiAddress<AccountId, AccountIndex>;
/// Block header type as expected by this runtime.
pub type Header = generic::Header<BlockNumber, BlakeTwo256>;
/// Block type as expected by this runtime.
pub type Block = generic::Block<Header, UncheckedExtrinsic>;
/// A Block signed with a Justification
pub type SignedBlock = generic::SignedBlock<Block>;
/// BlockId type as expected by this runtime.
pub type BlockId = generic::BlockId<Block>;
/// The SignedExtension to the basic transaction logic.
///
/// When you change this, you **MUST** modify [`sign`] in `bin/node/testing/src/keyring.rs`!
///
/// [`sign`]: <../../testing/src/keyring.rs.html>
pub type SignedExtra = (
	frame_system::CheckSpecVersion<Runtime>,
	frame_system::CheckTxVersion<Runtime>,
	frame_system::CheckGenesis<Runtime>,
	frame_system::CheckEra<Runtime>,
	frame_system::CheckNonce<Runtime>,
	frame_system::CheckWeight<Runtime>,
	pallet_transaction_payment::ChargeTransactionPayment<Runtime>,
);
/// Unchecked extrinsic type as expected by this runtime.
pub type UncheckedExtrinsic = generic::UncheckedExtrinsic<Address, Call, Signature, SignedExtra>;
/// The payload being signed in transactions.
pub type SignedPayload = generic::SignedPayload<Call, SignedExtra>;
/// Extrinsic type that has already been checked.
pub type CheckedExtrinsic = generic::CheckedExtrinsic<AccountId, Call, SignedExtra>;
/// Executive: handles dispatch to the various modules.
pub type Executive = frame_executive::Executive<
	Runtime,
	Block,
	frame_system::ChainContext<Runtime>,
	Runtime,
	AllPallets,
	(),
>;

/// MMR helper types.
mod mmr {
	use super::Runtime;
	pub use pallet_mmr::primitives::*;

	pub type Leaf = <
		<Runtime as pallet_mmr::Config>::LeafData
		as
		LeafDataProvider
	>::LeafData;
	pub type Hash = <Runtime as pallet_mmr::Config>::Hash;
	pub type Hashing = <Runtime as pallet_mmr::Config>::Hashing;
}

impl_runtime_apis! {
	impl sp_api::Core<Block> for Runtime {
		fn version() -> RuntimeVersion {
			VERSION
		}

		fn execute_block(block: Block) {
			Executive::execute_block(block);
		}

		fn initialize_block(header: &<Block as BlockT>::Header) {
			Executive::initialize_block(header)
		}
	}

	impl sp_api::Metadata<Block> for Runtime {
		fn metadata() -> OpaqueMetadata {
			Runtime::metadata().into()
		}
	}

	impl sp_block_builder::BlockBuilder<Block> for Runtime {
		fn apply_extrinsic(extrinsic: <Block as BlockT>::Extrinsic) -> ApplyExtrinsicResult {
			Executive::apply_extrinsic(extrinsic)
		}

		fn finalize_block() -> <Block as BlockT>::Header {
			Executive::finalize_block()
		}

		fn inherent_extrinsics(data: InherentData) -> Vec<<Block as BlockT>::Extrinsic> {
			data.create_extrinsics()
		}

		fn check_inherents(block: Block, data: InherentData) -> CheckInherentsResult {
			data.check_extrinsics(&block)
		}

		fn random_seed() -> <Block as BlockT>::Hash {
			pallet_babe::RandomnessFromOneEpochAgo::<Runtime>::random_seed().0
		}
	}

	impl sp_transaction_pool::runtime_api::TaggedTransactionQueue<Block> for Runtime {
		fn validate_transaction(
			source: TransactionSource,
			tx: <Block as BlockT>::Extrinsic,
		) -> TransactionValidity {
			Executive::validate_transaction(source, tx)
		}
	}

	impl sp_offchain::OffchainWorkerApi<Block> for Runtime {
		fn offchain_worker(header: &<Block as BlockT>::Header) {
			Executive::offchain_worker(header)
		}
	}

	impl fg_primitives::GrandpaApi<Block> for Runtime {
		fn grandpa_authorities() -> GrandpaAuthorityList {
			Grandpa::grandpa_authorities()
		}

		fn submit_report_equivocation_unsigned_extrinsic(
			equivocation_proof: fg_primitives::EquivocationProof<
				<Block as BlockT>::Hash,
				NumberFor<Block>,
			>,
			key_owner_proof: fg_primitives::OpaqueKeyOwnershipProof,
		) -> Option<()> {
			let key_owner_proof = key_owner_proof.decode()?;

			Grandpa::submit_unsigned_equivocation_report(
				equivocation_proof,
				key_owner_proof,
			)
		}

		fn generate_key_ownership_proof(
			_set_id: fg_primitives::SetId,
			authority_id: GrandpaId,
		) -> Option<fg_primitives::OpaqueKeyOwnershipProof> {
			use codec::Encode;

			Historical::prove((fg_primitives::KEY_TYPE, authority_id))
				.map(|p| p.encode())
				.map(fg_primitives::OpaqueKeyOwnershipProof::new)
		}
	}

	impl sp_consensus_babe::BabeApi<Block> for Runtime {
		fn configuration() -> sp_consensus_babe::BabeGenesisConfiguration {
			// The choice of `c` parameter (where `1 - c` represents the
			// probability of a slot being empty), is done in accordance to the
			// slot duration and expected target block time, for safely
			// resisting network delays of maximum two seconds.
			// <https://research.web3.foundation/en/latest/polkadot/BABE/Babe/#6-practical-results>
			sp_consensus_babe::BabeGenesisConfiguration {
				slot_duration: Babe::slot_duration(),
				epoch_length: EpochDuration::get(),
				c: BABE_GENESIS_EPOCH_CONFIG.c,
				genesis_authorities: Babe::authorities(),
				randomness: Babe::randomness(),
				allowed_slots: BABE_GENESIS_EPOCH_CONFIG.allowed_slots,
			}
		}

		fn current_epoch_start() -> sp_consensus_babe::Slot {
			Babe::current_epoch_start()
		}

		fn current_epoch() -> sp_consensus_babe::Epoch {
			Babe::current_epoch()
		}

		fn next_epoch() -> sp_consensus_babe::Epoch {
			Babe::next_epoch()
		}

		fn generate_key_ownership_proof(
			_slot: sp_consensus_babe::Slot,
			authority_id: sp_consensus_babe::AuthorityId,
		) -> Option<sp_consensus_babe::OpaqueKeyOwnershipProof> {
			use codec::Encode;

			Historical::prove((sp_consensus_babe::KEY_TYPE, authority_id))
				.map(|p| p.encode())
				.map(sp_consensus_babe::OpaqueKeyOwnershipProof::new)
		}

		fn submit_report_equivocation_unsigned_extrinsic(
			equivocation_proof: sp_consensus_babe::EquivocationProof<<Block as BlockT>::Header>,
			key_owner_proof: sp_consensus_babe::OpaqueKeyOwnershipProof,
		) -> Option<()> {
			let key_owner_proof = key_owner_proof.decode()?;

			Babe::submit_unsigned_equivocation_report(
				equivocation_proof,
				key_owner_proof,
			)
		}
	}

	impl sp_authority_discovery::AuthorityDiscoveryApi<Block> for Runtime {
		fn authorities() -> Vec<AuthorityDiscoveryId> {
			AuthorityDiscovery::authorities()
		}
	}

	impl frame_system_rpc_runtime_api::AccountNonceApi<Block, AccountId, Index> for Runtime {
		fn account_nonce(account: AccountId) -> Index {
			System::account_nonce(account)
		}
	}

	impl pallet_contracts_rpc_runtime_api::ContractsApi<Block, AccountId, Balance, BlockNumber>
		for Runtime
	{
		fn call(
			origin: AccountId,
			dest: AccountId,
			value: Balance,
			gas_limit: u64,
			input_data: Vec<u8>,
		) -> pallet_contracts_primitives::ContractExecResult {
			Contracts::bare_call(origin, dest, value, gas_limit, input_data)
		}

		fn get_storage(
			address: AccountId,
			key: [u8; 32],
		) -> pallet_contracts_primitives::GetStorageResult {
			Contracts::get_storage(address, key)
		}

		fn rent_projection(
			address: AccountId,
		) -> pallet_contracts_primitives::RentProjectionResult<BlockNumber> {
			Contracts::rent_projection(address)
		}
	}

	impl pallet_transaction_payment_rpc_runtime_api::TransactionPaymentApi<
		Block,
		Balance,
	> for Runtime {
		fn query_info(uxt: <Block as BlockT>::Extrinsic, len: u32) -> RuntimeDispatchInfo<Balance> {
			TransactionPayment::query_info(uxt, len)
		}
		fn query_fee_details(uxt: <Block as BlockT>::Extrinsic, len: u32) -> FeeDetails<Balance> {
			TransactionPayment::query_fee_details(uxt, len)
		}
	}

	impl pallet_mmr::primitives::MmrApi<
		Block,
		mmr::Hash,
	> for Runtime {
		fn generate_proof(leaf_index: u64)
			-> Result<(mmr::EncodableOpaqueLeaf, mmr::Proof<mmr::Hash>), mmr::Error>
		{
			Mmr::generate_proof(leaf_index)
				.map(|(leaf, proof)| (mmr::EncodableOpaqueLeaf::from_leaf(&leaf), proof))
		}

		fn verify_proof(leaf: mmr::EncodableOpaqueLeaf, proof: mmr::Proof<mmr::Hash>)
			-> Result<(), mmr::Error>
		{
			let leaf: mmr::Leaf = leaf
				.into_opaque_leaf()
				.try_decode()
				.ok_or(mmr::Error::Verify)?;
			Mmr::verify_leaf(leaf, proof)
		}

		fn verify_proof_stateless(
			root: mmr::Hash,
			leaf: mmr::EncodableOpaqueLeaf,
			proof: mmr::Proof<mmr::Hash>
		) -> Result<(), mmr::Error> {
			let node = mmr::DataOrHash::Data(leaf.into_opaque_leaf());
			pallet_mmr::verify_leaf_proof::<mmr::Hashing, _>(root, node, proof)
		}
	}

	impl sp_session::SessionKeys<Block> for Runtime {
		fn generate_session_keys(seed: Option<Vec<u8>>) -> Vec<u8> {
			SessionKeys::generate(seed)
		}

		fn decode_session_keys(
			encoded: Vec<u8>,
		) -> Option<Vec<(Vec<u8>, KeyTypeId)>> {
			SessionKeys::decode_into_raw_public_keys(&encoded)
		}
	}

	#[cfg(feature = "try-runtime")]
	impl frame_try_runtime::TryRuntime<Block> for Runtime {
		fn on_runtime_upgrade() -> Result<(Weight, Weight), sp_runtime::RuntimeString> {
			let weight = Executive::try_runtime_upgrade()?;
			Ok((weight, RuntimeBlockWeights::get().max_block))
		}
	}

	#[cfg(feature = "runtime-benchmarks")]
	impl frame_benchmarking::Benchmark<Block> for Runtime {
		fn dispatch_benchmark(
			config: frame_benchmarking::BenchmarkConfig
		) -> Result<Vec<frame_benchmarking::BenchmarkBatch>, sp_runtime::RuntimeString> {
			use frame_benchmarking::{Benchmarking, BenchmarkBatch, add_benchmark, TrackedStorageKey};
			// Trying to add benchmarks directly to the Session Pallet caused cyclic dependency
			// issues. To get around that, we separated the Session benchmarks into its own crate,
			// which is why we need these two lines below.
			use pallet_session_benchmarking::Pallet as SessionBench;
			use pallet_offences_benchmarking::Pallet as OffencesBench;
			use frame_system_benchmarking::Pallet as SystemBench;

			impl pallet_session_benchmarking::Config for Runtime {}
			impl pallet_offences_benchmarking::Config for Runtime {}
			impl frame_system_benchmarking::Config for Runtime {}

			let whitelist: Vec<TrackedStorageKey> = vec![
				// Block Number
				hex_literal::hex!("26aa394eea5630e07c48ae0c9558cef702a5c1b19ab7a04f536c519aca4983ac").to_vec().into(),
				// Total Issuance
				hex_literal::hex!("c2261276cc9d1f8598ea4b6a74b15c2f57c875e4cff74148e4628f264b974c80").to_vec().into(),
				// Execution Phase
				hex_literal::hex!("26aa394eea5630e07c48ae0c9558cef7ff553b5a9862a516939d82b3d3d8661a").to_vec().into(),
				// Event Count
				hex_literal::hex!("26aa394eea5630e07c48ae0c9558cef70a98fdbe9ce6c55837576c60c7af3850").to_vec().into(),
				// System Events
				hex_literal::hex!("26aa394eea5630e07c48ae0c9558cef780d41e5e16056765bc8461851072c9d7").to_vec().into(),
				// Treasury Account
				hex_literal::hex!("26aa394eea5630e07c48ae0c9558cef7b99d880ec681799c0cf30e8886371da95ecffd7b6c0f78751baa9d281e0bfa3a6d6f646c70792f74727372790000000000000000000000000000000000000000").to_vec().into(),
			];

			let mut batches = Vec::<BenchmarkBatch>::new();
			let params = (&config, &whitelist);

			add_benchmark!(params, batches, pallet_assets, Assets);
			add_benchmark!(params, batches, pallet_babe, Babe);
			add_benchmark!(params, batches, pallet_balances, Balances);
			add_benchmark!(params, batches, pallet_bounties, Bounties);
			add_benchmark!(params, batches, pallet_collective, Council);
			add_benchmark!(params, batches, pallet_contracts, Contracts);
			add_benchmark!(params, batches, pallet_democracy, Democracy);
			add_benchmark!(params, batches, pallet_election_provider_multi_phase, ElectionProviderMultiPhase);
			add_benchmark!(params, batches, pallet_elections_phragmen, Elections);
			add_benchmark!(params, batches, pallet_gilt, Gilt);
			add_benchmark!(params, batches, pallet_grandpa, Grandpa);
			add_benchmark!(params, batches, pallet_identity, Identity);
			add_benchmark!(params, batches, pallet_im_online, ImOnline);
			add_benchmark!(params, batches, pallet_indices, Indices);
			add_benchmark!(params, batches, pallet_lottery, Lottery);
			add_benchmark!(params, batches, pallet_mmr, Mmr);
			add_benchmark!(params, batches, pallet_multisig, Multisig);
			add_benchmark!(params, batches, pallet_offences, OffencesBench::<Runtime>);
			add_benchmark!(params, batches, pallet_proxy, Proxy);
			add_benchmark!(params, batches, pallet_scheduler, Scheduler);
			add_benchmark!(params, batches, pallet_session, SessionBench::<Runtime>);
			add_benchmark!(params, batches, pallet_staking, Staking);
			add_benchmark!(params, batches, frame_system, SystemBench::<Runtime>);
			add_benchmark!(params, batches, pallet_timestamp, Timestamp);
			add_benchmark!(params, batches, pallet_tips, Tips);
			add_benchmark!(params, batches, pallet_treasury, Treasury);
			add_benchmark!(params, batches, pallet_utility, Utility);
			add_benchmark!(params, batches, pallet_vesting, Vesting);

			if batches.is_empty() { return Err("Benchmark not found for this pallet.".into()) }
			Ok(batches)
		}
	}
}

#[cfg(test)]
mod tests {
	use super::*;
	use frame_system::offchain::CreateSignedTransaction;

	#[test]
	fn validate_transaction_submitter_bounds() {
		fn is_submit_signed_transaction<T>() where
			T: CreateSignedTransaction<Call>,
		{}

		is_submit_signed_transaction::<Runtime>();
	}
}<|MERGE_RESOLUTION|>--- conflicted
+++ resolved
@@ -468,18 +468,7 @@
 	pub const SlashDeferDuration: pallet_staking::EraIndex = 24 * 7; // 1/4 the bonding duration.
 	pub const RewardCurve: &'static PiecewiseLinear<'static> = &REWARD_CURVE;
 	pub const MaxNominatorRewardedPerValidator: u32 = 256;
-<<<<<<< HEAD
-	pub const ElectionLookahead: BlockNumber = EPOCH_DURATION_IN_BLOCKS / 4;
-	pub const MaxIterations: u32 = 10;
-	// 0.05%. The higher the value, the more strict solution acceptance becomes.
-	pub MinSolutionScoreBump: Perbill = Perbill::from_rational_approximation(5u32, 10_000);
-	pub OffchainSolutionWeightLimit: Weight = RuntimeBlockWeights::get()
-		.get(DispatchClass::Normal)
-		.max_extrinsic.expect("Normal extrinsics have a weight limit configured; qed")
-		.saturating_sub(BlockExecutionWeight::get());
 	pub SlashTaskWeight: Weight = RuntimeBlockWeights::get().max_block / 2;
-=======
->>>>>>> e60597df
 }
 
 impl pallet_staking::Config for Runtime {
