// This file is part of Substrate.

// Copyright (C) 2017-2021 Parity Technologies (UK) Ltd.
// SPDX-License-Identifier: GPL-3.0-or-later WITH Classpath-exception-2.0

// This program is free software: you can redistribute it and/or modify
// it under the terms of the GNU General Public License as published by
// the Free Software Foundation, either version 3 of the License, or
// (at your option) any later version.

// This program is distributed in the hope that it will be useful,
// but WITHOUT ANY WARRANTY; without even the implied warranty of
// MERCHANTABILITY or FITNESS FOR A PARTICULAR PURPOSE. See the
// GNU General Public License for more details.

// You should have received a copy of the GNU General Public License
// along with this program. If not, see <https://www.gnu.org/licenses/>.

//! Substrate RPC servers.

#![warn(missing_docs)]

use jsonrpsee::{
	http_server::{AccessControlBuilder, HttpServerBuilder, HttpStopHandle},
	ws_server::{WsServerBuilder, WsStopHandle},
	RpcModule,
};

const MEGABYTE: usize = 1024 * 1024;

/// Maximal payload accepted by RPC servers.
pub const RPC_MAX_PAYLOAD_DEFAULT: usize = 15 * MEGABYTE;

/// Maximal buffer size in WS server.
pub const WS_MAX_BUFFER_CAPACITY_DEFAULT: usize = 16 * MEGABYTE;

/// Default maximum number of connections for WS RPC servers.
const WS_MAX_CONNECTIONS: usize = 100;

/*/// RPC server-specific prometheus metrics.
#[derive(Debug, Clone, Default)]
pub struct ServerMetrics {
	/// Number of sessions opened.
	session_opened: Option<Counter<U64>>,
	/// Number of sessions closed.
	session_closed: Option<Counter<U64>>,
}

impl ServerMetrics {
	/// Create new WebSocket RPC server metrics.
	pub fn new(registry: Option<&Registry>) -> Result<Self, PrometheusError> {
		registry
			.map(|r| {
				Ok(Self {
					session_opened: register(
						Counter::new(
							"rpc_sessions_opened",
							"Number of persistent RPC sessions opened",
						)?,
						r,
					)?
					.into(),
					session_closed: register(
						Counter::new(
							"rpc_sessions_closed",
							"Number of persistent RPC sessions closed",
						)?,
						r,
					)?
					.into(),
				})
			})
			.unwrap_or_else(|| Ok(Default::default()))
	}
}*/

/// Type alias for http server
pub type HttpServer = HttpStopHandle;
/// Type alias for ws server
pub type WsServer = WsStopHandle;

// TODO: (dp) port this stuff
// impl ws::SessionStats for ServerMetrics {
// 	fn open_session(&self, _id: ws::SessionId) {
// 		self.session_opened.as_ref().map(|m| m.inc());
// 	}

// 	fn close_session(&self, _id: ws::SessionId) {
// 		self.session_closed.as_ref().map(|m| m.inc());
// 	}
// }

/// Start HTTP server listening on given address.
pub fn start_http<M: Send + Sync + 'static>(
	addr: std::net::SocketAddr,
	cors: Option<&Vec<String>>,
	maybe_max_payload_mb: Option<usize>,
	module: RpcModule<M>,
	rt: tokio::runtime::Handle,
) -> Result<HttpStopHandle, anyhow::Error> {
	let max_request_body_size = maybe_max_payload_mb
		.map(|mb| mb.saturating_mul(MEGABYTE))
		.unwrap_or(RPC_MAX_PAYLOAD_DEFAULT);

	let mut acl = AccessControlBuilder::new();

	log::info!("Starting JSONRPC HTTP server: addr={}, allowed origins={:?}", addr, cors);

	if let Some(cors) = cors {
		// Whitelist listening address.
		acl = acl.set_allowed_hosts([
			format!("localhost:{}", addr.port()),
			format!("127.0.0.1:{}", addr.port()),
		])?;

		let origins: Vec<String> = cors.iter().map(Into::into).collect();
		acl = acl.set_allowed_origins(origins)?;
	};

	let server = HttpServerBuilder::default()
		.max_request_body_size(max_request_body_size as u32)
		.set_access_control(acl.build())
		.custom_tokio_runtime(rt)
		.build(addr)?;

	let rpc_api = build_rpc_api(module);
	let handle = server.start(rpc_api)?;

	Ok(handle)
}

/// Start WS server listening on given address.
pub fn start_ws<M: Send + Sync + 'static>(
	addr: std::net::SocketAddr,
	max_connections: Option<usize>,
	cors: Option<&Vec<String>>,
	maybe_max_payload_mb: Option<usize>,
<<<<<<< HEAD
	module: RpcModule<M>,
	rt: tokio::runtime::Handle,
) -> Result<WsStopHandle, anyhow::Error> {
	let max_request_body_size = maybe_max_payload_mb
		.map(|mb| mb.saturating_mul(MEGABYTE))
		.unwrap_or(RPC_MAX_PAYLOAD_DEFAULT);
	let max_connections = max_connections.unwrap_or(WS_MAX_CONNECTIONS);
=======
	maybe_max_out_buffer_capacity_mb: Option<usize>,
	server_metrics: ServerMetrics,
	tokio_handle: tokio::runtime::Handle,
) -> io::Result<ws::Server> {
	let max_payload = maybe_max_payload_mb
		.map(|mb| mb.saturating_mul(MEGABYTE))
		.unwrap_or(RPC_MAX_PAYLOAD_DEFAULT);
	let max_out_buffer_capacity = maybe_max_out_buffer_capacity_mb
		.map(|mb| mb.saturating_mul(MEGABYTE))
		.unwrap_or(WS_MAX_BUFFER_CAPACITY_DEFAULT);

	if max_payload > max_out_buffer_capacity {
		log::warn!(
			"maximum payload ({}) is more than maximum output buffer ({}) size in ws server, the payload will actually be limited by the buffer size",
			max_payload,
			max_out_buffer_capacity,
		)
	}

	ws::ServerBuilder::with_meta_extractor(io, |context: &ws::RequestContext| {
		context.sender().into()
	})
	.event_loop_executor(tokio_handle)
	.max_payload(max_payload)
	.max_connections(max_connections.unwrap_or(WS_MAX_CONNECTIONS))
	.max_out_buffer_capacity(max_out_buffer_capacity)
	.allowed_origins(map_cors(cors))
	.allowed_hosts(hosts_filtering(cors.is_some()))
	.session_stats(server_metrics)
	.start(addr)
	.map_err(|err| match err {
		ws::Error::Io(io) => io,
		ws::Error::ConnectionClosed => io::ErrorKind::BrokenPipe.into(),
		e => {
			error!("{}", e);
			io::ErrorKind::Other.into()
		},
	})
}
>>>>>>> 4a99c091

	let mut builder = WsServerBuilder::default()
		.max_request_body_size(max_request_body_size as u32)
		.max_connections(max_connections as u64)
		.custom_tokio_runtime(rt.clone());

	log::info!("Starting JSONRPC WS server: addr={}, allowed origins={:?}", addr, cors);

	if let Some(cors) = cors {
		// Whitelist listening address.
		builder = builder.set_allowed_hosts([
			format!("localhost:{}", addr.port()),
			format!("127.0.0.1:{}", addr.port()),
		])?;

		// Set allowed origins.
		builder = builder.set_allowed_origins(cors)?;
	}

	let server = tokio::task::block_in_place(|| rt.block_on(builder.build(addr)))?;

	let rpc_api = build_rpc_api(module);
	let handle = server.start(rpc_api)?;

	Ok(handle)
}

fn build_rpc_api<M: Send + Sync + 'static>(mut rpc_api: RpcModule<M>) -> RpcModule<M> {
	let mut available_methods = rpc_api.method_names().collect::<Vec<_>>();
	// NOTE(niklasad1): substrate master doesn't have this.
	available_methods.push("rpc_methods");
	available_methods.sort_unstable();

	rpc_api
		.register_method("rpc_methods", move |_, _| {
			Ok(serde_json::json!({
				"version": 1,
				"methods": available_methods,
			}))
		})
		.expect("infallible all other methods have their own address space; qed");

	rpc_api
}<|MERGE_RESOLUTION|>--- conflicted
+++ resolved
@@ -135,7 +135,6 @@
 	max_connections: Option<usize>,
 	cors: Option<&Vec<String>>,
 	maybe_max_payload_mb: Option<usize>,
-<<<<<<< HEAD
 	module: RpcModule<M>,
 	rt: tokio::runtime::Handle,
 ) -> Result<WsStopHandle, anyhow::Error> {
@@ -143,47 +142,6 @@
 		.map(|mb| mb.saturating_mul(MEGABYTE))
 		.unwrap_or(RPC_MAX_PAYLOAD_DEFAULT);
 	let max_connections = max_connections.unwrap_or(WS_MAX_CONNECTIONS);
-=======
-	maybe_max_out_buffer_capacity_mb: Option<usize>,
-	server_metrics: ServerMetrics,
-	tokio_handle: tokio::runtime::Handle,
-) -> io::Result<ws::Server> {
-	let max_payload = maybe_max_payload_mb
-		.map(|mb| mb.saturating_mul(MEGABYTE))
-		.unwrap_or(RPC_MAX_PAYLOAD_DEFAULT);
-	let max_out_buffer_capacity = maybe_max_out_buffer_capacity_mb
-		.map(|mb| mb.saturating_mul(MEGABYTE))
-		.unwrap_or(WS_MAX_BUFFER_CAPACITY_DEFAULT);
-
-	if max_payload > max_out_buffer_capacity {
-		log::warn!(
-			"maximum payload ({}) is more than maximum output buffer ({}) size in ws server, the payload will actually be limited by the buffer size",
-			max_payload,
-			max_out_buffer_capacity,
-		)
-	}
-
-	ws::ServerBuilder::with_meta_extractor(io, |context: &ws::RequestContext| {
-		context.sender().into()
-	})
-	.event_loop_executor(tokio_handle)
-	.max_payload(max_payload)
-	.max_connections(max_connections.unwrap_or(WS_MAX_CONNECTIONS))
-	.max_out_buffer_capacity(max_out_buffer_capacity)
-	.allowed_origins(map_cors(cors))
-	.allowed_hosts(hosts_filtering(cors.is_some()))
-	.session_stats(server_metrics)
-	.start(addr)
-	.map_err(|err| match err {
-		ws::Error::Io(io) => io,
-		ws::Error::ConnectionClosed => io::ErrorKind::BrokenPipe.into(),
-		e => {
-			error!("{}", e);
-			io::ErrorKind::Other.into()
-		},
-	})
-}
->>>>>>> 4a99c091
 
 	let mut builder = WsServerBuilder::default()
 		.max_request_body_size(max_request_body_size as u32)
