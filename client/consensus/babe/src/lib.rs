// Copyright 2019-2020 Parity Technologies (UK) Ltd.
// This file is part of Substrate.

// Substrate is free software: you can redistribute it and/or modify
// it under the terms of the GNU General Public License as published by
// the Free Software Foundation, either version 3 of the License, or
// (at your option) any later version.

// Substrate is distributed in the hope that it will be useful,
// but WITHOUT ANY WARRANTY; without even the implied warranty of
// MERCHANTABILITY or FITNESS FOR A PARTICULAR PURPOSE.  See the
// GNU General Public License for more details.

// You should have received a copy of the GNU General Public License
// along with Substrate.  If not, see <http://www.gnu.org/licenses/>.

//! # BABE (Blind Assignment for Blockchain Extension)
//!
//! BABE is a slot-based block production mechanism which uses a VRF PRNG to
//! randomly perform the slot allocation. On every slot, all the authorities
//! generate a new random number with the VRF function and if it is lower than a
//! given threshold (which is proportional to their weight/stake) they have a
//! right to produce a block. The proof of the VRF function execution will be
//! used by other peer to validate the legitimacy of the slot claim.
//!
//! The engine is also responsible for collecting entropy on-chain which will be
//! used to seed the given VRF PRNG. An epoch is a contiguous number of slots
//! under which we will be using the same authority set. During an epoch all VRF
//! outputs produced as a result of block production will be collected on an
//! on-chain randomness pool. Epoch changes are announced one epoch in advance,
//! i.e. when ending epoch N, we announce the parameters (randomness,
//! authorities, etc.) for epoch N+2.
//!
//! Since the slot assignment is randomized, it is possible that a slot is
//! assigned to multiple validators in which case we will have a temporary fork,
//! or that a slot is assigned to no validator in which case no block is
//! produced. Which means that block times are not deterministic.
//!
//! The protocol has a parameter `c` [0, 1] for which `1 - c` is the probability
//! of a slot being empty. The choice of this parameter affects the security of
//! the protocol relating to maximum tolerable network delays.
//!
//! In addition to the VRF-based slot assignment described above, which we will
//! call primary slots, the engine also supports a deterministic secondary slot
//! assignment. Primary slots take precedence over secondary slots, when
//! authoring the node starts by trying to claim a primary slot and falls back
//! to a secondary slot claim attempt. The secondary slot assignment is done
//! by picking the authority at index:
//!
//! `blake2_256(epoch_randomness ++ slot_number) % authorities_len`.
//!
//! The fork choice rule is weight-based, where weight equals the number of
//! primary blocks in the chain. We will pick the heaviest chain (more primary
//! blocks) and will go with the longest one in case of a tie.
//!
//! An in-depth description and analysis of the protocol can be found here:
//! <https://research.web3.foundation/en/latest/polkadot/BABE/Babe.html>

#![forbid(unsafe_code)]
#![warn(missing_docs)]
pub use sp_consensus_babe::{
<<<<<<< HEAD
	BabeApi, ConsensusLog, BABE_ENGINE_ID, PreDigest, SlotNumber, BabeConfiguration,
	CompatibleDigestItem, BabeAuthorityWeight, VRF_OUTPUT_LENGTH,
=======
	BabeApi, ConsensusLog, BABE_ENGINE_ID, SlotNumber, BabeConfiguration,
	AuthorityId, AuthorityPair, AuthoritySignature,
	BabeAuthorityWeight, VRF_OUTPUT_LENGTH,
	digests::{PreDigest, CompatibleDigestItem, NextEpochDescriptor},
>>>>>>> 4944bd19
};
pub use sp_consensus::SyncOracle;
use std::{
	collections::HashMap, sync::Arc, u64, pin::Pin, time::{Instant, Duration},
	any::Any, borrow::Cow
};
use sp_consensus_babe;
use sp_consensus::{ImportResult, CanAuthorWith};
use sp_consensus::import_queue::{
	BoxJustificationImport, BoxFinalityProofImport,
};
use sp_runtime::{
	generic::{BlockId, OpaqueDigestItemId}, Justification,
	traits::{Block as BlockT, Header, DigestItemFor, Zero},
};
use sp_api::ProvideRuntimeApi;
use sc_keystore::KeyStorePtr;
use parking_lot::Mutex;
use sp_core::Pair;
use sp_inherents::{InherentDataProviders, InherentData};
use sc_telemetry::{telemetry, CONSENSUS_TRACE, CONSENSUS_DEBUG};
use sp_consensus::{
	self, BlockImport, Environment, Proposer, BlockCheckParams,
	ForkChoiceStrategy, BlockImportParams, BlockOrigin, Error as ConsensusError,
	SelectChain, SlotData,
};
use sp_consensus_babe::inherents::BabeInherentData;
use sp_timestamp::{TimestampInherentData, InherentType as TimestampInherent};
use sp_consensus::import_queue::{Verifier, BasicQueue, CacheKeyId};
use sc_client_api::{
	backend::{AuxStore, Backend},
	call_executor::CallExecutor,
	BlockchainEvents, ProvideUncles,
};
use sc_client::Client;

use sp_block_builder::BlockBuilder as BlockBuilderApi;

use futures::prelude::*;
use log::{warn, debug, info, trace};
use sc_consensus_slots::{
	SlotWorker, SlotInfo, SlotCompatible, StorageChanges, CheckedHeader, check_equivocation,
};
<<<<<<< HEAD
use sc_consensus_epochs::{descendent_query, SharedEpochChanges, EpochChangesFor, Epoch as EpochT};
=======
use sc_consensus_epochs::{
	descendent_query, ViableEpoch, SharedEpochChanges, EpochChangesFor, Epoch as EpochT
};
>>>>>>> 4944bd19
use sp_blockchain::{
	Result as ClientResult, Error as ClientError,
	HeaderBackend, ProvideCache, HeaderMetadata
};
use schnorrkel::SignatureError;
use codec::{Encode, Decode};
use sp_api::ApiExt;

mod aux_schema;
mod verification;
mod authorship;
#[cfg(test)]
mod tests;
<<<<<<< HEAD
pub use sp_consensus_babe::{
	AuthorityId, AuthorityPair, AuthoritySignature, NextEpochDescriptor,
};
=======
>>>>>>> 4944bd19

/// BABE epoch information
#[derive(Decode, Encode, Default, PartialEq, Eq, Clone, Debug)]
pub struct Epoch {
	/// The epoch index
	pub epoch_index: u64,
	/// The starting slot of the epoch,
	pub start_slot: SlotNumber,
	/// The duration of this epoch
	pub duration: SlotNumber,
	/// The authorities and their weights
	pub authorities: Vec<(AuthorityId, BabeAuthorityWeight)>,
	/// Randomness for this epoch
	pub randomness: [u8; VRF_OUTPUT_LENGTH],
}

impl EpochT for Epoch {
	type NextEpochDescriptor = NextEpochDescriptor;
<<<<<<< HEAD
=======
	type SlotNumber = SlotNumber;
>>>>>>> 4944bd19

	fn increment(&self, descriptor: NextEpochDescriptor) -> Epoch {
		Epoch {
			epoch_index: self.epoch_index + 1,
			start_slot: self.start_slot + self.duration,
			duration: self.duration,
			authorities: descriptor.authorities,
			randomness: descriptor.randomness,
		}
	}

	fn start_slot(&self) -> SlotNumber {
		self.start_slot
	}

	fn end_slot(&self) -> SlotNumber {
		self.start_slot + self.duration
	}
}

#[derive(derive_more::Display, Debug)]
enum Error<B: BlockT> {
	#[display(fmt = "Multiple BABE pre-runtime digests, rejecting!")]
	MultiplePreRuntimeDigests,
	#[display(fmt = "No BABE pre-runtime digest found")]
	NoPreRuntimeDigest,
	#[display(fmt = "Multiple BABE epoch change digests, rejecting!")]
	MultipleEpochChangeDigests,
	#[display(fmt = "Could not extract timestamp and slot: {:?}", _0)]
	Extraction(sp_consensus::Error),
	#[display(fmt = "Could not fetch epoch at {:?}", _0)]
	FetchEpoch(B::Hash),
	#[display(fmt = "Header {:?} rejected: too far in the future", _0)]
	TooFarInFuture(B::Hash),
	#[display(fmt = "Parent ({}) of {} unavailable. Cannot import", _0, _1)]
	ParentUnavailable(B::Hash, B::Hash),
	#[display(fmt = "Slot number must increase: parent slot: {}, this slot: {}", _0, _1)]
	SlotNumberMustIncrease(u64, u64),
	#[display(fmt = "Header {:?} has a bad seal", _0)]
	HeaderBadSeal(B::Hash),
	#[display(fmt = "Header {:?} is unsealed", _0)]
	HeaderUnsealed(B::Hash),
	#[display(fmt = "Slot author not found")]
	SlotAuthorNotFound,
	#[display(fmt = "Secondary slot assignments are disabled for the current epoch.")]
	SecondarySlotAssignmentsDisabled,
	#[display(fmt = "Bad signature on {:?}", _0)]
	BadSignature(B::Hash),
	#[display(fmt = "Invalid author: Expected secondary author: {:?}, got: {:?}.", _0, _1)]
	InvalidAuthor(AuthorityId, AuthorityId),
	#[display(fmt = "No secondary author expected.")]
	NoSecondaryAuthorExpected,
	#[display(fmt = "VRF verification of block by author {:?} failed: threshold {} exceeded", _0, _1)]
	VRFVerificationOfBlockFailed(AuthorityId, u128),
	#[display(fmt = "VRF verification failed: {:?}", _0)]
	VRFVerificationFailed(SignatureError),
	#[display(fmt = "Could not fetch parent header: {:?}", _0)]
	FetchParentHeader(sp_blockchain::Error),
	#[display(fmt = "Expected epoch change to happen at {:?}, s{}", _0, _1)]
	ExpectedEpochChange(B::Hash, u64),
	#[display(fmt = "Unexpected epoch change")]
	UnexpectedEpochChange,
	#[display(fmt = "Parent block of {} has no associated weight", _0)]
	ParentBlockNoAssociatedWeight(B::Hash),
	#[display(fmt = "Checking inherents failed: {}", _0)]
	CheckInherents(String),
	Client(sp_blockchain::Error),
	Runtime(sp_inherents::Error),
	ForkTree(Box<fork_tree::Error<sp_blockchain::Error>>),
}

impl<B: BlockT> std::convert::From<Error<B>> for String {
	fn from(error: Error<B>) -> String {
		error.to_string()
	}
}

fn babe_err<B: BlockT>(error: Error<B>) -> Error<B> {
	debug!(target: "babe", "{}", error);
	error
}

macro_rules! babe_info {
	($($i: expr),+) => {
		{
			info!(target: "babe", $($i),+);
			format!($($i),+)
		}
	};
}


/// Intermediate value passed to block importer.
pub struct BabeIntermediate {
	/// The epoch data, if available.
	pub epoch: ViableEpoch<Epoch>,
}

/// Intermediate key for Babe engine.
pub static INTERMEDIATE_KEY: &[u8] = b"babe1";

/// A slot duration. Create with `get_or_compute`.
// FIXME: Once Rust has higher-kinded types, the duplication between this
// and `super::babe::Config` can be eliminated.
// https://github.com/paritytech/substrate/issues/2434
#[derive(Clone)]
pub struct Config(sc_consensus_slots::SlotDuration<BabeConfiguration>);

impl Config {
	/// Either fetch the slot duration from disk or compute it from the genesis
	/// state.
	pub fn get_or_compute<B: BlockT, C>(client: &C) -> ClientResult<Self> where
		C: AuxStore + ProvideRuntimeApi<B>, C::Api: BabeApi<B, Error = sp_blockchain::Error>,
	{
		trace!(target: "babe", "Getting slot duration");
		match sc_consensus_slots::SlotDuration::get_or_compute(client, |a, b| a.configuration(b)).map(Self) {
			Ok(s) => Ok(s),
			Err(s) => {
				warn!(target: "babe", "Failed to get slot duration");
				Err(s)
			}
		}
	}

	/// Create the genesis epoch (epoch #0). This is defined to start at the slot of
	/// the first block, so that has to be provided.
	pub fn genesis_epoch(&self, slot_number: SlotNumber) -> Epoch {
		Epoch {
			epoch_index: 0,
			start_slot: slot_number,
			duration: self.epoch_length,
			authorities: self.genesis_authorities.clone(),
			randomness: self.randomness.clone(),
		}
	}
}

impl std::ops::Deref for Config {
	type Target = BabeConfiguration;

	fn deref(&self) -> &BabeConfiguration {
		&*self.0
	}
}

/// Parameters for BABE.
pub struct BabeParams<B: BlockT, C, E, I, SO, SC, CAW> {
	/// The keystore that manages the keys of the node.
	pub keystore: KeyStorePtr,

	/// The client to use
	pub client: Arc<C>,

	/// The SelectChain Strategy
	pub select_chain: SC,

	/// The environment we are producing blocks for.
	pub env: E,

	/// The underlying block-import object to supply our produced blocks to.
	/// This must be a `BabeBlockImport` or a wrapper of it, otherwise
	/// critical consensus logic will be omitted.
	pub block_import: I,

	/// A sync oracle
	pub sync_oracle: SO,

	/// Providers for inherent data.
	pub inherent_data_providers: InherentDataProviders,

	/// Force authoring of blocks even if we are offline
	pub force_authoring: bool,

	/// The source of timestamps for relative slots
	pub babe_link: BabeLink<B>,

	/// Checks if the current native implementation can author with a runtime at a given block.
	pub can_author_with: CAW,
}

/// Start the babe worker. The returned future should be run in a tokio runtime.
pub fn start_babe<B, C, SC, E, I, SO, CAW, Error>(BabeParams {
	keystore,
	client,
	select_chain,
	env,
	block_import,
	sync_oracle,
	inherent_data_providers,
	force_authoring,
	babe_link,
	can_author_with,
}: BabeParams<B, C, E, I, SO, SC, CAW>) -> Result<
	impl futures::Future<Output=()>,
	sp_consensus::Error,
> where
	B: BlockT,
	C: ProvideRuntimeApi<B> + ProvideCache<B> + ProvideUncles<B> + BlockchainEvents<B>
		+ HeaderBackend<B> + HeaderMetadata<B, Error = ClientError> + Send + Sync + 'static,
	C::Api: BabeApi<B>,
	SC: SelectChain<B> + 'static,
	E: Environment<B, Error = Error> + Send + Sync,
	E::Proposer: Proposer<B, Error = Error, Transaction = sp_api::TransactionFor<C, B>>,
	I: BlockImport<B, Error = ConsensusError, Transaction = sp_api::TransactionFor<C, B>> + Send
		+ Sync + 'static,
	Error: std::error::Error + Send + From<ConsensusError> + From<I::Error> + 'static,
	SO: SyncOracle + Send + Sync + Clone,
	CAW: CanAuthorWith<B> + Send,
{
	let config = babe_link.config;
	let worker = BabeWorker {
		client: client.clone(),
		block_import: Arc::new(Mutex::new(block_import)),
		env,
		sync_oracle: sync_oracle.clone(),
		force_authoring,
		keystore,
		epoch_changes: babe_link.epoch_changes.clone(),
		config: config.clone(),
	};

	register_babe_inherent_data_provider(&inherent_data_providers, config.slot_duration())?;
	sc_consensus_uncles::register_uncles_inherent_data_provider(
		client.clone(),
		select_chain.clone(),
		&inherent_data_providers,
	)?;

	babe_info!("Starting BABE Authorship worker");
	Ok(sc_consensus_slots::start_slot_worker(
		config.0,
		select_chain,
		worker,
		sync_oracle,
		inherent_data_providers,
		babe_link.time_source,
		can_author_with,
	))
}

struct BabeWorker<B: BlockT, C, E, I, SO> {
	client: Arc<C>,
	block_import: Arc<Mutex<I>>,
	env: E,
	sync_oracle: SO,
	force_authoring: bool,
	keystore: KeyStorePtr,
	epoch_changes: SharedEpochChanges<B, Epoch>,
	config: Config,
}

impl<B, C, E, I, Error, SO> sc_consensus_slots::SimpleSlotWorker<B> for BabeWorker<B, C, E, I, SO> where
	B: BlockT,
	C: ProvideRuntimeApi<B> +
		ProvideCache<B> +
		HeaderBackend<B> +
		HeaderMetadata<B, Error = ClientError>,
	C::Api: BabeApi<B>,
	E: Environment<B, Error = Error>,
	E::Proposer: Proposer<B, Error = Error, Transaction = sp_api::TransactionFor<C, B>>,
	I: BlockImport<B, Transaction = sp_api::TransactionFor<C, B>> + Send + Sync + 'static,
	SO: SyncOracle + Send + Clone,
	Error: std::error::Error + Send + From<ConsensusError> + From<I::Error> + 'static,
{
<<<<<<< HEAD
	type EpochData = Epoch;
=======
	type EpochData = ViableEpoch<Epoch>;
>>>>>>> 4944bd19
	type Claim = (PreDigest, AuthorityPair);
	type SyncOracle = SO;
	type CreateProposer = Pin<Box<
		dyn Future<Output = Result<E::Proposer, sp_consensus::Error>> + Send + 'static
	>>;
	type Proposer = E::Proposer;
	type BlockImport = I;

	fn logging_target(&self) -> &'static str {
		"babe"
	}

	fn block_import(&self) -> Arc<Mutex<Self::BlockImport>> {
		self.block_import.clone()
	}

	fn epoch_data(
		&self,
		parent: &B::Header,
		slot_number: u64,
	) -> Result<Self::EpochData, ConsensusError> {
		self.epoch_changes.lock().epoch_for_child_of(
			descendent_query(&*self.client),
			&parent.hash(),
			parent.number().clone(),
			slot_number,
			|slot| self.config.genesis_epoch(slot)
		)
			.map_err(|e| ConsensusError::ChainLookup(format!("{:?}", e)))?
			.ok_or(sp_consensus::Error::InvalidAuthoritiesSet)
	}

	fn authorities_len(&self, epoch_data: &Self::EpochData) -> usize {
		epoch_data.as_ref().authorities.len()
	}

	fn claim_slot(
		&self,
		_parent_header: &B::Header,
		slot_number: SlotNumber,
		epoch_data: &ViableEpoch<Epoch>,
	) -> Option<Self::Claim> {
		debug!(target: "babe", "Attempting to claim slot {}", slot_number);
		let s = authorship::claim_slot(
			slot_number,
			epoch_data.as_ref(),
			&*self.config,
			&self.keystore,
		);

		if let Some(_) = s {
			debug!(target: "babe", "Claimed slot {}", slot_number);
		}

		s
	}

	fn pre_digest_data(
		&self,
		_slot_number: u64,
		claim: &Self::Claim,
	) -> Vec<sp_runtime::DigestItem<B::Hash>> {
		vec![
			<DigestItemFor<B> as CompatibleDigestItem>::babe_pre_digest(claim.0.clone()),
		]
	}

	fn block_import_params(&self) -> Box<dyn Fn(
		B::Header,
		&B::Hash,
		Vec<B::Extrinsic>,
		StorageChanges<I::Transaction, B>,
		Self::Claim,
		Self::EpochData,
	) -> sp_consensus::BlockImportParams<B, I::Transaction> + Send> {
		Box::new(|header, header_hash, body, storage_changes, (_, pair), epoch| {
			// sign the pre-sealed hash of the block and then
			// add it to a digest item.
			let signature = pair.sign(header_hash.as_ref());
			let digest_item = <DigestItemFor<B> as CompatibleDigestItem>::babe_seal(signature);

			BlockImportParams {
				origin: BlockOrigin::Own,
				header,
				justification: None,
				post_digests: vec![digest_item],
				body: Some(body),
				storage_changes: Some(storage_changes),
				finalized: false,
				auxiliary: Vec::new(), // block-weight is written in block import.
				intermediates: {
					let mut intermediates = HashMap::new();
					intermediates.insert(
						Cow::from(INTERMEDIATE_KEY),
						Box::new(BabeIntermediate { epoch }) as Box<dyn Any>,
					);
					intermediates
				},
				fork_choice: None,
				allow_missing_state: false,
				import_existing: false,
			}
		})
	}

	fn force_authoring(&self) -> bool {
		self.force_authoring
	}

	fn sync_oracle(&mut self) -> &mut Self::SyncOracle {
		&mut self.sync_oracle
	}

	fn proposer(&mut self, block: &B::Header) -> Self::CreateProposer {
		Box::pin(self.env.init(block).map_err(|e| {
			sp_consensus::Error::ClientImport(format!("{:?}", e))
		}))
	}

	fn proposing_remaining_duration(
		&self,
		head: &B::Header,
		slot_info: &SlotInfo
	) -> Option<std::time::Duration> {
		// never give more than 2^this times the lenience.
		const BACKOFF_CAP: u64 = 8;

		// how many slots it takes before we double the lenience.
		const BACKOFF_STEP: u64 = 2;

		let slot_remaining = self.slot_remaining_duration(slot_info);
		let parent_slot = match find_pre_digest::<B>(head) {
			Err(_) => return Some(slot_remaining),
			Ok(d) => d.slot_number(),
		};

		// we allow a lenience of the number of slots since the head of the
		// chain was produced, minus 1 (since there is always a difference of at least 1)
		//
		// exponential back-off.
		// in normal cases we only attempt to issue blocks up to the end of the slot.
		// when the chain has been stalled for a few slots, we give more lenience.
		let slot_lenience = slot_info.number.saturating_sub(parent_slot + 1);

		let slot_lenience = std::cmp::min(slot_lenience, BACKOFF_CAP);
		let slot_duration = slot_info.duration << (slot_lenience / BACKOFF_STEP);

		if slot_lenience >= 1 {
			debug!(target: "babe", "No block for {} slots. Applying 2^({}/{}) lenience",
				slot_lenience, slot_lenience, BACKOFF_STEP);
		}

		let slot_lenience = Duration::from_secs(slot_duration);
		Some(slot_lenience + slot_remaining)
	}
}

impl<B, C, E, I, Error, SO> SlotWorker<B> for BabeWorker<B, C, E, I, SO> where
	B: BlockT,
	C: ProvideRuntimeApi<B> +
		ProvideCache<B> +
		HeaderBackend<B> +
		HeaderMetadata<B, Error = ClientError> + Send + Sync,
	C::Api: BabeApi<B>,
	E: Environment<B, Error = Error> + Send + Sync,
	E::Proposer: Proposer<B, Error = Error, Transaction = sp_api::TransactionFor<C, B>>,
	I: BlockImport<B, Transaction = sp_api::TransactionFor<C, B>> + Send + Sync + 'static,
	SO: SyncOracle + Send + Sync + Clone,
	Error: std::error::Error + Send + From<sp_consensus::Error> + From<I::Error> + 'static,
{
	type OnSlot = Pin<Box<dyn Future<Output = Result<(), sp_consensus::Error>> + Send>>;

	fn on_slot(&mut self, chain_head: B::Header, slot_info: SlotInfo) -> Self::OnSlot {
		<Self as sc_consensus_slots::SimpleSlotWorker<B>>::on_slot(self, chain_head, slot_info)
	}
}

/// Extract the BABE pre digest from the given header. Pre-runtime digests are
/// mandatory, the function will return `Err` if none is found.
fn find_pre_digest<B: BlockT>(header: &B::Header) -> Result<PreDigest, Error<B>>
{
	// genesis block doesn't contain a pre digest so let's generate a
	// dummy one to not break any invariants in the rest of the code
	if header.number().is_zero() {
		return Ok(PreDigest::Secondary {
			slot_number: 0,
			authority_index: 0,
		});
	}

	let mut pre_digest: Option<_> = None;
	for log in header.digest().logs() {
		trace!(target: "babe", "Checking log {:?}, looking for pre runtime digest", log);
		match (log.as_babe_pre_digest(), pre_digest.is_some()) {
			(Some(_), true) => return Err(babe_err(Error::MultiplePreRuntimeDigests)),
			(None, _) => trace!(target: "babe", "Ignoring digest not meant for us"),
			(s, false) => pre_digest = s,
		}
	}
	pre_digest.ok_or_else(|| babe_err(Error::NoPreRuntimeDigest))
}

/// Extract the BABE epoch change digest from the given header, if it exists.
fn find_next_epoch_digest<B: BlockT>(header: &B::Header)
	-> Result<Option<NextEpochDescriptor>, Error<B>>
	where DigestItemFor<B>: CompatibleDigestItem,
{
	let mut epoch_digest: Option<_> = None;
	for log in header.digest().logs() {
		trace!(target: "babe", "Checking log {:?}, looking for epoch change digest.", log);
		let log = log.try_to::<ConsensusLog>(OpaqueDigestItemId::Consensus(&BABE_ENGINE_ID));
		match (log, epoch_digest.is_some()) {
			(Some(ConsensusLog::NextEpochData(_)), true) => return Err(babe_err(Error::MultipleEpochChangeDigests)),
			(Some(ConsensusLog::NextEpochData(epoch)), false) => epoch_digest = Some(epoch),
			_ => trace!(target: "babe", "Ignoring digest not meant for us"),
		}
	}

	Ok(epoch_digest)
}


#[derive(Default, Clone)]
struct TimeSource(Arc<Mutex<(Option<Duration>, Vec<(Instant, u64)>)>>);

impl SlotCompatible for TimeSource {
	fn extract_timestamp_and_slot(
		&self,
		data: &InherentData,
	) -> Result<(TimestampInherent, u64, std::time::Duration), sp_consensus::Error> {
		trace!(target: "babe", "extract timestamp");
		data.timestamp_inherent_data()
			.and_then(|t| data.babe_inherent_data().map(|a| (t, a)))
			.map_err(Into::into)
			.map_err(sp_consensus::Error::InherentData)
			.map(|(x, y)| (x, y, self.0.lock().0.take().unwrap_or_default()))
	}
}

/// State that must be shared between the import queue and the authoring logic.
#[derive(Clone)]
pub struct BabeLink<Block: BlockT> {
	time_source: TimeSource,
	epoch_changes: SharedEpochChanges<Block, Epoch>,
	config: Config,
}

impl<Block: BlockT> BabeLink<Block> {
	/// Get the epoch changes of this link.
	pub fn epoch_changes(&self) -> &SharedEpochChanges<Block, Epoch> {
		&self.epoch_changes
	}

	/// Get the config of this link.
	pub fn config(&self) -> &Config {
		&self.config
	}
}

/// A verifier for Babe blocks.
pub struct BabeVerifier<B, E, Block: BlockT, RA, PRA> {
	client: Arc<Client<B, E, Block, RA>>,
	api: Arc<PRA>,
	inherent_data_providers: sp_inherents::InherentDataProviders,
	config: Config,
	epoch_changes: SharedEpochChanges<Block, Epoch>,
	time_source: TimeSource,
}

impl<B, E, Block: BlockT, RA, PRA> BabeVerifier<B, E, Block, RA, PRA> {
	fn check_inherents(
		&self,
		block: Block,
		block_id: BlockId<Block>,
		inherent_data: InherentData,
	) -> Result<(), Error<Block>>
		where
			PRA: ProvideRuntimeApi<Block>,
			PRA::Api: BlockBuilderApi<Block, Error = sp_blockchain::Error>
	{
		let inherent_res = self.api.runtime_api().check_inherents(
			&block_id,
			block,
			inherent_data,
		).map_err(Error::Client)?;

		if !inherent_res.ok() {
			inherent_res
				.into_errors()
				.try_for_each(|(i, e)| {
					Err(Error::CheckInherents(self.inherent_data_providers.error_to_string(&i, &e)))
				})
		} else {
			Ok(())
		}
	}
}

#[allow(dead_code)]
fn median_algorithm(
	median_required_blocks: u64,
	slot_duration: u64,
	slot_number: u64,
	slot_now: u64,
	time_source: &mut (Option<Duration>, Vec<(Instant, u64)>),
) {
	let num_timestamps = time_source.1.len();
	if num_timestamps as u64 >= median_required_blocks && median_required_blocks > 0 {
		let mut new_list: Vec<_> = time_source.1.iter().map(|&(t, sl)| {
			let offset: u128 = u128::from(slot_duration)
				.checked_mul(1_000_000u128) // self.config.slot_duration returns milliseconds
				.and_then(|x| {
					x.checked_mul(u128::from(slot_number).saturating_sub(u128::from(sl)))
				})
				.expect("we cannot have timespans long enough for this to overflow; qed");

			const NANOS_PER_SEC: u32 = 1_000_000_000;
			let nanos = (offset % u128::from(NANOS_PER_SEC)) as u32;
			let secs = (offset / u128::from(NANOS_PER_SEC)) as u64;

			t + Duration::new(secs, nanos)
		}).collect();

		// Use a partial sort to move the median timestamp to the middle of the list
		pdqselect::select(&mut new_list, num_timestamps / 2);

		let &median = new_list
			.get(num_timestamps / 2)
			.expect("we have at least one timestamp, so this is a valid index; qed");

		let now = Instant::now();
		if now >= median {
			time_source.0.replace(now - median);
		}

		time_source.1.clear();
	} else {
		time_source.1.push((Instant::now(), slot_now))
	}
}

impl<B, E, Block, RA, PRA> Verifier<Block> for BabeVerifier<B, E, Block, RA, PRA> where
	Block: BlockT,
	B: Backend<Block> + 'static,
	E: CallExecutor<Block> + 'static + Clone + Send + Sync,
	RA: Send + Sync,
	PRA: ProvideRuntimeApi<Block> + Send + Sync + AuxStore + ProvideCache<Block>,
	PRA::Api: BlockBuilderApi<Block, Error = sp_blockchain::Error>
		+ BabeApi<Block, Error = sp_blockchain::Error>,
{
	fn verify(
		&mut self,
		origin: BlockOrigin,
		header: Block::Header,
		justification: Option<Justification>,
		mut body: Option<Vec<Block::Extrinsic>>,
	) -> Result<(BlockImportParams<Block, ()>, Option<Vec<(CacheKeyId, Vec<u8>)>>), String> {
		trace!(
			target: "babe",
			"Verifying origin: {:?} header: {:?} justification: {:?} body: {:?}",
			origin,
			header,
			justification,
			body,
		);

		debug!(target: "babe", "We have {:?} logs in this header", header.digest().logs().len());
		let mut inherent_data = self
			.inherent_data_providers
			.create_inherent_data()
			.map_err(Error::<Block>::Runtime)?;

		let (_, slot_now, _) = self.time_source.extract_timestamp_and_slot(&inherent_data)
			.map_err(Error::<Block>::Extraction)?;

		let hash = header.hash();
		let parent_hash = *header.parent_hash();

		let parent_header_metadata = self.client.header_metadata(parent_hash)
			.map_err(Error::<Block>::FetchParentHeader)?;

		let pre_digest = find_pre_digest::<Block>(&header)?;
		let epoch = {
			let epoch_changes = self.epoch_changes.lock();
			epoch_changes.epoch_for_child_of(
				descendent_query(&*self.client),
				&parent_hash,
				parent_header_metadata.number,
				pre_digest.slot_number(),
				|slot| self.config.genesis_epoch(slot),
			)
				.map_err(|e| Error::<Block>::ForkTree(Box::new(e)))?
				.ok_or_else(|| Error::<Block>::FetchEpoch(parent_hash))?
		};

		// We add one to the current slot to allow for some small drift.
		// FIXME #1019 in the future, alter this queue to allow deferring of headers
		let v_params = verification::VerificationParams {
			header: header.clone(),
			pre_digest: Some(pre_digest.clone()),
			slot_now: slot_now + 1,
			epoch: epoch.as_ref(),
			config: &self.config,
		};

		match verification::check_header::<Block>(v_params)? {
			CheckedHeader::Checked(pre_header, verified_info) => {
				let babe_pre_digest = verified_info.pre_digest.as_babe_pre_digest()
					.expect("check_header always returns a pre-digest digest item; qed");

				let slot_number = babe_pre_digest.slot_number();

				let author = verified_info.author;

				// the header is valid but let's check if there was something else already
				// proposed at the same slot by the given author
				if let Some(equivocation_proof) = check_equivocation(
					&*self.api,
					slot_now,
					babe_pre_digest.slot_number(),
					&header,
					&author,
				).map_err(|e| e.to_string())? {
					info!(
						"Slot author {:?} is equivocating at slot {} with headers {:?} and {:?}",
						author,
						babe_pre_digest.slot_number(),
						equivocation_proof.fst_header().hash(),
						equivocation_proof.snd_header().hash(),
					);
				}

				// if the body is passed through, we need to use the runtime
				// to check that the internally-set timestamp in the inherents
				// actually matches the slot set in the seal.
				if let Some(inner_body) = body.take() {
					inherent_data.babe_replace_inherent_data(slot_number);
					let block = Block::new(pre_header.clone(), inner_body);

					self.check_inherents(
						block.clone(),
						BlockId::Hash(parent_hash),
						inherent_data,
					)?;

					let (_, inner_body) = block.deconstruct();
					body = Some(inner_body);
				}

				trace!(target: "babe", "Checked {:?}; importing.", pre_header);
				telemetry!(
					CONSENSUS_TRACE;
					"babe.checked_and_importing";
					"pre_header" => ?pre_header);

				let mut intermediates = HashMap::new();
				intermediates.insert(
					Cow::from(INTERMEDIATE_KEY),
					Box::new(BabeIntermediate {
						epoch,
					}) as Box<dyn Any>,
				);

				let block_import_params = BlockImportParams {
					origin,
					header: pre_header,
					post_digests: vec![verified_info.seal],
					body,
					storage_changes: None,
					finalized: false,
					justification,
					auxiliary: Vec::new(),
					intermediates,
					fork_choice: None,
					allow_missing_state: false,
					import_existing: false,
				};

				Ok((block_import_params, Default::default()))
			}
			CheckedHeader::Deferred(a, b) => {
				debug!(target: "babe", "Checking {:?} failed; {:?}, {:?}.", hash, a, b);
				telemetry!(CONSENSUS_DEBUG; "babe.header_too_far_in_future";
					"hash" => ?hash, "a" => ?a, "b" => ?b
				);
				Err(Error::<Block>::TooFarInFuture(hash).into())
			}
		}
	}
}

/// The BABE import queue type.
pub type BabeImportQueue<B, Transaction> = BasicQueue<B, Transaction>;

/// Register the babe inherent data provider, if not registered already.
fn register_babe_inherent_data_provider(
	inherent_data_providers: &InherentDataProviders,
	slot_duration: u64,
) -> Result<(), sp_consensus::Error> {
	debug!(target: "babe", "Registering");
	if !inherent_data_providers.has_provider(&sp_consensus_babe::inherents::INHERENT_IDENTIFIER) {
		inherent_data_providers
			.register_provider(sp_consensus_babe::inherents::InherentDataProvider::new(slot_duration))
			.map_err(Into::into)
			.map_err(sp_consensus::Error::InherentData)
	} else {
		Ok(())
	}
}

/// A block-import handler for BABE.
///
/// This scans each imported block for epoch change signals. The signals are
/// tracked in a tree (of all forks), and the import logic validates all epoch
/// change transitions, i.e. whether a given epoch change is expected or whether
/// it is missing.
///
/// The epoch change tree should be pruned as blocks are finalized.
pub struct BabeBlockImport<B, E, Block: BlockT, I, RA, PRA> {
	inner: I,
	client: Arc<Client<B, E, Block, RA>>,
	api: Arc<PRA>,
	epoch_changes: SharedEpochChanges<Block, Epoch>,
	config: Config,
}

impl<B, E, Block: BlockT, I: Clone, RA, PRA> Clone for BabeBlockImport<B, E, Block, I, RA, PRA> {
	fn clone(&self) -> Self {
		BabeBlockImport {
			inner: self.inner.clone(),
			client: self.client.clone(),
			api: self.api.clone(),
			epoch_changes: self.epoch_changes.clone(),
			config: self.config.clone(),
		}
	}
}

impl<B, E, Block: BlockT, I, RA, PRA> BabeBlockImport<B, E, Block, I, RA, PRA> {
	fn new(
		client: Arc<Client<B, E, Block, RA>>,
		api: Arc<PRA>,
		epoch_changes: SharedEpochChanges<Block, Epoch>,
		block_import: I,
		config: Config,
	) -> Self {
		BabeBlockImport {
			client,
			api,
			inner: block_import,
			epoch_changes,
			config,
		}
	}
}

impl<B, E, Block, I, RA, PRA> BlockImport<Block> for BabeBlockImport<B, E, Block, I, RA, PRA> where
	Block: BlockT,
	I: BlockImport<Block, Transaction = sp_api::TransactionFor<PRA, Block>> + Send + Sync,
	I::Error: Into<ConsensusError>,
	B: Backend<Block> + 'static,
	E: CallExecutor<Block> + 'static + Clone + Send + Sync,
	Client<B, E, Block, RA>: AuxStore,
	RA: Send + Sync,
	PRA: ProvideRuntimeApi<Block> + ProvideCache<Block>,
	PRA::Api: BabeApi<Block> + ApiExt<Block, StateBackend = B::State>,
{
	type Error = ConsensusError;
	type Transaction = sp_api::TransactionFor<PRA, Block>;

	fn import_block(
		&mut self,
		mut block: BlockImportParams<Block, Self::Transaction>,
		new_cache: HashMap<CacheKeyId, Vec<u8>>,
	) -> Result<ImportResult, Self::Error> {
		let hash = block.post_header().hash();
		let number = block.header.number().clone();

		// early exit if block already in chain, otherwise the check for
		// epoch changes will error when trying to re-import an epoch change
		match self.client.status(BlockId::Hash(hash)) {
			Ok(sp_blockchain::BlockStatus::InChain) => return Ok(ImportResult::AlreadyInChain),
			Ok(sp_blockchain::BlockStatus::Unknown) => {},
			Err(e) => return Err(ConsensusError::ClientImport(e.to_string())),
		}

		let pre_digest = find_pre_digest::<Block>(&block.header)
			.expect("valid babe headers must contain a predigest; \
					 header has been already verified; qed");
		let slot_number = pre_digest.slot_number();

		let parent_hash = *block.header.parent_hash();
		let parent_header = self.client.header(&BlockId::Hash(parent_hash))
			.map_err(|e| ConsensusError::ChainLookup(e.to_string()))?
			.ok_or_else(|| ConsensusError::ChainLookup(babe_err(
				Error::<Block>::ParentUnavailable(parent_hash, hash)
			).into()))?;

		let parent_slot = find_pre_digest::<Block>(&parent_header)
			.map(|d| d.slot_number())
			.expect("parent is non-genesis; valid BABE headers contain a pre-digest; \
					header has already been verified; qed");

		// make sure that slot number is strictly increasing
		if slot_number <= parent_slot {
			return Err(
				ConsensusError::ClientImport(babe_err(
					Error::<Block>::SlotNumberMustIncrease(parent_slot, slot_number)
				).into())
			);
		}

		let mut epoch_changes = self.epoch_changes.lock();

		// check if there's any epoch change expected to happen at this slot.
		// `epoch` is the epoch to verify the block under, and `first_in_epoch` is true
		// if this is the first block in its chain for that epoch.
		//
		// also provides the total weight of the chain, including the imported block.
		let (epoch, first_in_epoch, parent_weight) = {
			let parent_weight = if *parent_header.number() == Zero::zero() {
				0
			} else {
				aux_schema::load_block_weight(&*self.client, parent_hash)
					.map_err(|e| ConsensusError::ClientImport(e.to_string()))?
					.ok_or_else(|| ConsensusError::ClientImport(
						babe_err(Error::<Block>::ParentBlockNoAssociatedWeight(hash)).into()
					))?
			};

			let intermediate = block.take_intermediate::<BabeIntermediate>(
				INTERMEDIATE_KEY
			)?;

			let epoch = intermediate.epoch;
			let first_in_epoch = parent_slot < epoch.as_ref().start_slot;
			(epoch, first_in_epoch, parent_weight)
		};

		let total_weight = parent_weight + pre_digest.added_weight();

		// search for this all the time so we can reject unexpected announcements.
		let next_epoch_digest = find_next_epoch_digest::<Block>(&block.header)
			.map_err(|e| ConsensusError::ClientImport(e.to_string()))?;

		match (first_in_epoch, next_epoch_digest.is_some()) {
			(true, true) => {},
			(false, false) => {},
			(true, false) => {
				return Err(
					ConsensusError::ClientImport(
						babe_err(Error::<Block>::ExpectedEpochChange(hash, slot_number)).into(),
					)
				);
			},
			(false, true) => {
				return Err(ConsensusError::ClientImport(Error::<Block>::UnexpectedEpochChange.into()));
			},
		}

		// if there's a pending epoch we'll save the previous epoch changes here
		// this way we can revert it if there's any error
		let mut old_epoch_changes = None;

		let info = self.client.chain_info();

		if let Some(next_epoch_descriptor) = next_epoch_digest {
			let next_epoch = epoch.increment(next_epoch_descriptor);

			old_epoch_changes = Some(epoch_changes.clone());

			babe_info!("New epoch {} launching at block {} (block slot {} >= start slot {}).",
				epoch.as_ref().epoch_index, hash, slot_number, epoch.as_ref().start_slot);
			babe_info!("Next epoch starts at slot {}", next_epoch.as_ref().start_slot);

			// prune the tree of epochs not part of the finalized chain or
			// that are not live anymore, and then track the given epoch change
			// in the tree.
			// NOTE: it is important that these operations are done in this
			// order, otherwise if pruning after import the `is_descendent_of`
			// used by pruning may not know about the block that is being
			// imported.
			let prune_and_import = || {
				prune_finalized(
					&self.client,
					&mut epoch_changes,
				)?;

				epoch_changes.import(
					descendent_query(&*self.client),
					hash,
					number,
					*block.header.parent_hash(),
					next_epoch,
				).map_err(|e| ConsensusError::ClientImport(format!("{:?}", e)))?;

				Ok(())
			};

			if let Err(e) = prune_and_import() {
				debug!(target: "babe", "Failed to launch next epoch: {:?}", e);
				*epoch_changes = old_epoch_changes.expect("set `Some` above and not taken; qed");
				return Err(e);
			}

			crate::aux_schema::write_epoch_changes::<Block, _, _>(
				&*epoch_changes,
				|insert| block.auxiliary.extend(
					insert.iter().map(|(k, v)| (k.to_vec(), Some(v.to_vec())))
				)
			);
		}

		aux_schema::write_block_weight(
			hash,
			&total_weight,
			|values| block.auxiliary.extend(
				values.iter().map(|(k, v)| (k.to_vec(), Some(v.to_vec())))
			),
		);

		// The fork choice rule is that we pick the heaviest chain (i.e.
		// more primary blocks), if there's a tie we go with the longest
		// chain.
		block.fork_choice = {
			let (last_best, last_best_number) = (info.best_hash, info.best_number);

			let last_best_weight = if &last_best == block.header.parent_hash() {
				// the parent=genesis case is already covered for loading parent weight,
				// so we don't need to cover again here.
				parent_weight
			} else {
				aux_schema::load_block_weight(&*self.client, last_best)
					.map_err(|e| ConsensusError::ChainLookup(format!("{:?}", e)))?
					.ok_or_else(
						|| ConsensusError::ChainLookup(format!("No block weight for parent header."))
					)?
			};

			Some(ForkChoiceStrategy::Custom(if total_weight > last_best_weight {
				true
			} else if total_weight == last_best_weight {
				number > last_best_number
			} else {
				false
			}))
		};

		let import_result = self.inner.import_block(block, new_cache);

		// revert to the original epoch changes in case there's an error
		// importing the block
		if let Err(_) = import_result {
			if let Some(old_epoch_changes) = old_epoch_changes {
				*epoch_changes = old_epoch_changes;
			}
		}

		import_result.map_err(Into::into)
	}

	fn check_block(
		&mut self,
		block: BlockCheckParams<Block>,
	) -> Result<ImportResult, Self::Error> {
		self.inner.check_block(block).map_err(Into::into)
	}
}

/// Gets the best finalized block and its slot, and prunes the given epoch tree.
fn prune_finalized<B, E, Block, RA>(
	client: &Client<B, E, Block, RA>,
	epoch_changes: &mut EpochChangesFor<Block, Epoch>,
) -> Result<(), ConsensusError> where
	Block: BlockT,
	E: CallExecutor<Block> + Send + Sync,
	B: Backend<Block>,
	RA: Send + Sync,
{
	let info = client.chain_info();

	let finalized_slot = {
		let finalized_header = client.header(&BlockId::Hash(info.finalized_hash))
			.map_err(|e| ConsensusError::ClientImport(format!("{:?}", e)))?
			.expect("best finalized hash was given by client; \
				 finalized headers must exist in db; qed");

		find_pre_digest::<Block>(&finalized_header)
			.expect("finalized header must be valid; \
					 valid blocks have a pre-digest; qed")
			.slot_number()
	};

	epoch_changes.prune_finalized(
		descendent_query(&*client),
		&info.finalized_hash,
		info.finalized_number,
		finalized_slot,
	).map_err(|e| ConsensusError::ClientImport(format!("{:?}", e)))?;

	Ok(())
}

/// Produce a BABE block-import object to be used later on in the construction of
/// an import-queue.
///
/// Also returns a link object used to correctly instantiate the import queue
/// and background worker.
pub fn block_import<B, E, Block: BlockT, I, RA, PRA>(
	config: Config,
	wrapped_block_import: I,
	client: Arc<Client<B, E, Block, RA>>,
	api: Arc<PRA>,
) -> ClientResult<(BabeBlockImport<B, E, Block, I, RA, PRA>, BabeLink<Block>)> where
	B: Backend<Block>,
	E: CallExecutor<Block> + Send + Sync,
	RA: Send + Sync,
	Client<B, E, Block, RA>: AuxStore,
{
	let epoch_changes = aux_schema::load_epoch_changes::<Block, _>(&*client)?;
	let link = BabeLink {
		epoch_changes: epoch_changes.clone(),
		time_source: Default::default(),
		config: config.clone(),
	};

	// NOTE: this isn't entirely necessary, but since we didn't use to prune the
	// epoch tree it is useful as a migration, so that nodes prune long trees on
	// startup rather than waiting until importing the next epoch change block.
	prune_finalized(
		&client,
		&mut epoch_changes.lock(),
	)?;

	let import = BabeBlockImport::new(
		client,
		api,
		epoch_changes,
		wrapped_block_import,
		config,
	);

	Ok((import, link))
}

/// Start an import queue for the BABE consensus algorithm.
///
/// This method returns the import queue, some data that needs to be passed to the block authoring
/// logic (`BabeLink`), and a future that must be run to
/// completion and is responsible for listening to finality notifications and
/// pruning the epoch changes tree.
///
/// The block import object provided must be the `BabeBlockImport` or a wrapper
/// of it, otherwise crucial import logic will be omitted.
pub fn import_queue<B, E, Block: BlockT, I, RA, PRA>(
	babe_link: BabeLink<Block>,
	block_import: I,
	justification_import: Option<BoxJustificationImport<Block>>,
	finality_proof_import: Option<BoxFinalityProofImport<Block>>,
	client: Arc<Client<B, E, Block, RA>>,
	api: Arc<PRA>,
	inherent_data_providers: InherentDataProviders,
) -> ClientResult<BabeImportQueue<Block, sp_api::TransactionFor<PRA, Block>>> where
	B: Backend<Block> + 'static,
	I: BlockImport<Block, Error = ConsensusError, Transaction = sp_api::TransactionFor<PRA, Block>>
		+ Send + Sync + 'static,
	E: CallExecutor<Block> + Clone + Send + Sync + 'static,
	RA: Send + Sync + 'static,
	PRA: ProvideRuntimeApi<Block> + ProvideCache<Block> + Send + Sync + AuxStore + 'static,
	PRA::Api: BlockBuilderApi<Block> + BabeApi<Block> + ApiExt<Block, Error = sp_blockchain::Error>,
{
	register_babe_inherent_data_provider(&inherent_data_providers, babe_link.config.slot_duration)?;

	let verifier = BabeVerifier {
		client: client.clone(),
		api,
		inherent_data_providers,
		config: babe_link.config,
		epoch_changes: babe_link.epoch_changes,
		time_source: babe_link.time_source,
	};

	Ok(BasicQueue::new(
		verifier,
		Box::new(block_import),
		justification_import,
		finality_proof_import,
	))
}

/// BABE test helpers. Utility methods for manually authoring blocks.
#[cfg(feature = "test-helpers")]
pub mod test_helpers {
	use super::*;

	/// Try to claim the given slot and return a `BabePreDigest` if
	/// successful.
	pub fn claim_slot<B, C>(
		slot_number: u64,
		parent: &B::Header,
		client: &C,
		keystore: &KeyStorePtr,
		link: &BabeLink<B>,
	) -> Option<PreDigest> where
		B: BlockT,
		C: ProvideRuntimeApi<B> +
			ProvideCache<B> +
			HeaderBackend<B> +
			HeaderMetadata<B, Error = ClientError>,
		C::Api: BabeApi<B>,
	{
		let epoch = link.epoch_changes.lock().epoch_for_child_of(
			descendent_query(client),
			&parent.hash(),
			parent.number().clone(),
			slot_number,
			|slot| link.config.genesis_epoch(slot),
		).unwrap().unwrap();

		authorship::claim_slot(
			slot_number,
			epoch.as_ref(),
			&link.config,
			keystore,
		).map(|(digest, _)| digest)
	}
}<|MERGE_RESOLUTION|>--- conflicted
+++ resolved
@@ -59,15 +59,10 @@
 #![forbid(unsafe_code)]
 #![warn(missing_docs)]
 pub use sp_consensus_babe::{
-<<<<<<< HEAD
-	BabeApi, ConsensusLog, BABE_ENGINE_ID, PreDigest, SlotNumber, BabeConfiguration,
-	CompatibleDigestItem, BabeAuthorityWeight, VRF_OUTPUT_LENGTH,
-=======
 	BabeApi, ConsensusLog, BABE_ENGINE_ID, SlotNumber, BabeConfiguration,
 	AuthorityId, AuthorityPair, AuthoritySignature,
 	BabeAuthorityWeight, VRF_OUTPUT_LENGTH,
 	digests::{PreDigest, CompatibleDigestItem, NextEpochDescriptor},
->>>>>>> 4944bd19
 };
 pub use sp_consensus::SyncOracle;
 use std::{
@@ -111,13 +106,9 @@
 use sc_consensus_slots::{
 	SlotWorker, SlotInfo, SlotCompatible, StorageChanges, CheckedHeader, check_equivocation,
 };
-<<<<<<< HEAD
-use sc_consensus_epochs::{descendent_query, SharedEpochChanges, EpochChangesFor, Epoch as EpochT};
-=======
 use sc_consensus_epochs::{
 	descendent_query, ViableEpoch, SharedEpochChanges, EpochChangesFor, Epoch as EpochT
 };
->>>>>>> 4944bd19
 use sp_blockchain::{
 	Result as ClientResult, Error as ClientError,
 	HeaderBackend, ProvideCache, HeaderMetadata
@@ -131,12 +122,6 @@
 mod authorship;
 #[cfg(test)]
 mod tests;
-<<<<<<< HEAD
-pub use sp_consensus_babe::{
-	AuthorityId, AuthorityPair, AuthoritySignature, NextEpochDescriptor,
-};
-=======
->>>>>>> 4944bd19
 
 /// BABE epoch information
 #[derive(Decode, Encode, Default, PartialEq, Eq, Clone, Debug)]
@@ -155,10 +140,7 @@
 
 impl EpochT for Epoch {
 	type NextEpochDescriptor = NextEpochDescriptor;
-<<<<<<< HEAD
-=======
 	type SlotNumber = SlotNumber;
->>>>>>> 4944bd19
 
 	fn increment(&self, descriptor: NextEpochDescriptor) -> Epoch {
 		Epoch {
@@ -423,11 +405,7 @@
 	SO: SyncOracle + Send + Clone,
 	Error: std::error::Error + Send + From<ConsensusError> + From<I::Error> + 'static,
 {
-<<<<<<< HEAD
-	type EpochData = Epoch;
-=======
 	type EpochData = ViableEpoch<Epoch>;
->>>>>>> 4944bd19
 	type Claim = (PreDigest, AuthorityPair);
 	type SyncOracle = SO;
 	type CreateProposer = Pin<Box<
