// This file is part of Substrate.

// Copyright (C) 2019-2021 Parity Technologies (UK) Ltd.
// SPDX-License-Identifier: Apache-2.0

// Licensed under the Apache License, Version 2.0 (the "License");
// you may not use this file except in compliance with the License.
// You may obtain a copy of the License at
//
// 	http://www.apache.org/licenses/LICENSE-2.0
//
// Unless required by applicable law or agreed to in writing, software
// distributed under the License is distributed on an "AS IS" BASIS,
// WITHOUT WARRANTIES OR CONDITIONS OF ANY KIND, either express or implied.
// See the License for the specific language governing permissions and
// limitations under the License.

//! Client testing utilities.

#![warn(missing_docs)]

pub mod client_ext;

pub use self::client_ext::{ClientBlockImportExt, ClientExt};
pub use sc_client_api::{
	execution_extensions::{ExecutionExtensions, ExecutionStrategies},
	BadBlocks, ForkBlocks,
};
pub use sc_client_db::{self, Backend};
pub use sc_executor::{self, NativeExecutor, WasmExecutionMethod};
pub use sc_service::client;
pub use sp_consensus;
pub use sp_keyring::{
	ed25519::Keyring as Ed25519Keyring, sr25519::Keyring as Sr25519Keyring, AccountKeyring,
};
pub use sp_keystore::{SyncCryptoStore, SyncCryptoStorePtr};
pub use sp_runtime::{Storage, StorageChild};
pub use sp_state_machine::ExecutionStrategy;

use futures::{future::Future, stream::StreamExt};
use sc_client_api::BlockchainEvents;
use sc_service::client::{ClientConfig, LocalCallExecutor};
use sp_core::storage::ChildInfo;
use sp_runtime::traits::{BlakeTwo256, Block as BlockT};
use std::{
	collections::{HashMap, HashSet},
	pin::Pin,
	sync::Arc,
};

/// Test client light database backend.
pub type LightBackend<Block> =
	sc_light::Backend<sc_client_db::light::LightStorage<Block>, BlakeTwo256>;

/// A genesis storage initialization trait.
pub trait GenesisInit: Default {
	/// Construct genesis storage.
	fn genesis_storage(&self) -> Storage;
}

impl GenesisInit for () {
	fn genesis_storage(&self) -> Storage {
		Default::default()
	}
}

/// A builder for creating a test client instance.
pub struct TestClientBuilder<Block: BlockT, Executor, Backend, G: GenesisInit> {
	execution_strategies: ExecutionStrategies,
	genesis_init: G,
	/// The key is an unprefixed storage key, this only contains
	/// default child trie content.
	child_storage_extension: HashMap<Vec<u8>, StorageChild>,
	backend: Arc<Backend>,
	_executor: std::marker::PhantomData<Executor>,
	keystore: Option<SyncCryptoStorePtr>,
	fork_blocks: ForkBlocks<Block>,
	bad_blocks: BadBlocks<Block>,
	enable_offchain_indexing_api: bool,
	no_genesis: bool,
}

impl<Block: BlockT, Executor, G: GenesisInit> Default
	for TestClientBuilder<Block, Executor, Backend<Block>, G>
{
	fn default() -> Self {
		Self::with_default_backend()
	}
}

impl<Block: BlockT, Executor, G: GenesisInit>
	TestClientBuilder<Block, Executor, Backend<Block>, G>
{
	/// Create new `TestClientBuilder` with default backend.
	pub fn with_default_backend() -> Self {
		let backend = Arc::new(Backend::new_test(std::u32::MAX, std::u64::MAX));
		Self::with_backend(backend)
	}

	/// Create new `TestClientBuilder` with default backend and pruning window size
	pub fn with_pruning_window(keep_blocks: u32) -> Self {
		let backend = Arc::new(Backend::new_test(keep_blocks, 0));
		Self::with_backend(backend)
	}

	/// Create new `TestClientBuilder` with default backend and storage chain mode
	pub fn with_tx_storage(keep_blocks: u32) -> Self {
		let backend = Arc::new(Backend::new_test_with_tx_storage(
			keep_blocks,
			0,
			sc_client_db::TransactionStorageMode::StorageChain,
		));
		Self::with_backend(backend)
	}
}

impl<Block: BlockT, Executor, Backend, G: GenesisInit>
	TestClientBuilder<Block, Executor, Backend, G>
{
	/// Create a new instance of the test client builder.
	pub fn with_backend(backend: Arc<Backend>) -> Self {
		TestClientBuilder {
			backend,
			execution_strategies: ExecutionStrategies::default(),
			child_storage_extension: Default::default(),
			genesis_init: Default::default(),
			_executor: Default::default(),
			keystore: None,
			fork_blocks: None,
			bad_blocks: None,
			enable_offchain_indexing_api: false,
			no_genesis: false,
		}
	}

	/// Set the keystore that should be used by the externalities.
	pub fn set_keystore(mut self, keystore: SyncCryptoStorePtr) -> Self {
		self.keystore = Some(keystore);
		self
	}

	/// Alter the genesis storage parameters.
	pub fn genesis_init_mut(&mut self) -> &mut G {
		&mut self.genesis_init
	}

	/// Give access to the underlying backend of these clients
	pub fn backend(&self) -> Arc<Backend> {
		self.backend.clone()
	}

	/// Extend child storage
	pub fn add_child_storage(
		mut self,
		child_info: &ChildInfo,
		key: impl AsRef<[u8]>,
		value: impl AsRef<[u8]>,
	) -> Self {
		let storage_key = child_info.storage_key();
		let entry = self.child_storage_extension.entry(storage_key.to_vec()).or_insert_with(|| {
			StorageChild { data: Default::default(), child_info: child_info.clone() }
		});
		entry.data.insert(key.as_ref().to_vec(), value.as_ref().to_vec());
		self
	}

	/// Set the execution strategy that should be used by all contexts.
	pub fn set_execution_strategy(mut self, execution_strategy: ExecutionStrategy) -> Self {
		self.execution_strategies = ExecutionStrategies {
			syncing: execution_strategy,
			importing: execution_strategy,
			block_construction: execution_strategy,
			offchain_worker: execution_strategy,
			other: execution_strategy,
		};
		self
	}

	/// Sets custom block rules.
	pub fn set_block_rules(
		mut self,
		fork_blocks: ForkBlocks<Block>,
		bad_blocks: BadBlocks<Block>,
	) -> Self {
		self.fork_blocks = fork_blocks;
		self.bad_blocks = bad_blocks;
		self
	}

	/// Enable the offchain indexing api.
	pub fn enable_offchain_indexing_api(mut self) -> Self {
		self.enable_offchain_indexing_api = true;
		self
	}

	/// Disable writing genesis.
	pub fn set_no_genesis(mut self) -> Self {
		self.no_genesis = true;
		self
	}

	/// Build the test client with the given native executor.
	pub fn build_with_executor<RuntimeApi>(
		self,
		executor: Executor,
	) -> (
		client::Client<Backend, Executor, Block, RuntimeApi>,
		sc_consensus::LongestChain<Backend, Block>,
	)
	where
		Executor: sc_client_api::CallExecutor<Block> + 'static,
		Backend: sc_client_api::backend::Backend<Block>,
		<Backend as sc_client_api::backend::Backend<Block>>::OffchainStorage: 'static,
	{
		let storage = {
			let mut storage = self.genesis_init.genesis_storage();

			// Add some child storage keys.
			for (key, child_content) in self.child_storage_extension {
				storage.children_default.insert(
					key,
					StorageChild {
						data: child_content.data.into_iter().collect(),
						child_info: child_content.child_info,
					},
				);
			}

			storage
		};

		let client = client::Client::new(
			self.backend.clone(),
			executor,
			&storage,
			self.fork_blocks,
			self.bad_blocks,
			ExecutionExtensions::new(
				self.execution_strategies,
				self.keystore,
				sc_offchain::OffchainDb::factory_from_backend(&*self.backend),
			),
			None,
			None,
			ClientConfig {
				offchain_indexing_api: self.enable_offchain_indexing_api,
				no_genesis: self.no_genesis,
				..Default::default()
			},
		)
		.expect("Creates new client");

		let longest_chain = sc_consensus::LongestChain::new(self.backend);

		(client, longest_chain)
	}
}

impl<Block: BlockT, E, Backend, G: GenesisInit>
	TestClientBuilder<Block, client::LocalCallExecutor<Block, Backend, NativeExecutor<E>>, Backend, G>
{
	/// Build the test client with the given native executor.
	pub fn build_with_native_executor<RuntimeApi, I>(
		self,
		executor: I,
	) -> (
		client::Client<
			Backend,
			client::LocalCallExecutor<Block, Backend, NativeExecutor<E>>,
			Block,
			RuntimeApi,
		>,
		sc_consensus::LongestChain<Backend, Block>,
	)
	where
		I: Into<Option<NativeExecutor<E>>>,
		E: sc_executor::NativeExecutionDispatch + 'static,
		Backend: sc_client_api::backend::Backend<Block> + 'static,
	{
		let executor = executor
			.into()
			.unwrap_or_else(|| NativeExecutor::new(WasmExecutionMethod::Interpreted, None, 8));
		let executor = LocalCallExecutor::new(
			self.backend.clone(),
			executor,
			Box::new(sp_core::testing::TaskExecutor::new()),
			Default::default(),
		)
		.expect("Creates LocalCallExecutor");

		self.build_with_executor(executor)
	}
}

<<<<<<< HEAD
// TODO: (dp) This is **not** dead code; used in polkadot and cumulus for testing. See https://github.com/paritytech/substrate/pull/9264
// 		 We need a solution for this.

// /// The output of an RPC transaction.
// pub struct RpcTransactionOutput {
// 	/// The output string of the transaction if any.
// 	pub result: Option<String>,
// 	/// The session object.
// 	pub session: RpcSession,
// 	/// An async receiver if data will be returned via a callback.
// 	pub receiver: futures01::sync::mpsc::Receiver<String>,
// }

// impl std::fmt::Debug for RpcTransactionOutput {
// 	fn fmt(&self, f: &mut std::fmt::Formatter) -> std::fmt::Result {
// 		write!(f, "RpcTransactionOutput {{ result: {:?}, session, receiver }}", self.result)
// 	}
// }

// /// An error for when the RPC call fails.
// #[derive(Deserialize, Debug)]
// pub struct RpcTransactionError {
// 	/// A Number that indicates the error type that occurred.
// 	pub code: i64,
// 	/// A String providing a short description of the error.
// 	pub message: String,
// 	/// A Primitive or Structured value that contains additional information about the error.
// 	pub data: Option<serde_json::Value>,
// }

// impl std::fmt::Display for RpcTransactionError {
// 	fn fmt(&self, f: &mut std::fmt::Formatter) -> std::fmt::Result {
// 		std::fmt::Debug::fmt(self, f)
// 	}
// }

// /// An extension trait for `RpcHandlers`.
// pub trait RpcHandlersExt {
// 	/// Send a transaction through the RpcHandlers.
// 	fn send_transaction(
// 		&self,
// 		extrinsic: OpaqueExtrinsic,
// 	) -> Pin<Box<dyn Future<Output = Result<RpcTransactionOutput, RpcTransactionError>> + Send>>;
// }

// impl RpcHandlersExt for RpcHandlers {
// 	fn send_transaction(
// 		&self,
// 		extrinsic: OpaqueExtrinsic,
// 	) -> Pin<Box<dyn Future<Output = Result<RpcTransactionOutput, RpcTransactionError>> + Send>> {
// 		let (tx, rx) = futures01::sync::mpsc::channel(0);
// 		let mem = RpcSession::new(tx.into());
// 		Box::pin(self
// 			.rpc_query(
// 				&mem,
// 				&format!(
// 					r#"{{
// 						"jsonrpc": "2.0",
// 						"method": "author_submitExtrinsic",
// 						"params": ["0x{}"],
// 						"id": 0
// 					}}"#,
// 					hex::encode(extrinsic.encode())
// 				),
// 			)
// 			.map(move |result| parse_rpc_result(result, mem, rx))
// 		)
// 	}
// }

// pub(crate) fn parse_rpc_result(
// 	result: Option<String>,
// 	session: RpcSession,
// 	receiver: futures01::sync::mpsc::Receiver<String>,
// ) -> Result<RpcTransactionOutput, RpcTransactionError> {
// 	if let Some(ref result) = result {
// 		let json: serde_json::Value = serde_json::from_str(result)
// 			.expect("the result can only be a JSONRPC string; qed");
// 		let error = json
// 			.as_object()
// 			.expect("JSON result is always an object; qed")
// 			.get("error");

// 		if let Some(error) = error {
// 			return Err(
// 				serde_json::from_value(error.clone())
// 					.expect("the JSONRPC result's error is always valid; qed")
// 			)
// 		}
// 	}

// 	Ok(RpcTransactionOutput {
// 		result,
// 		session,
// 		receiver,
// 	})
// }
=======
/// The output of an RPC transaction.
pub struct RpcTransactionOutput {
	/// The output string of the transaction if any.
	pub result: Option<String>,
	/// The session object.
	pub session: RpcSession,
	/// An async receiver if data will be returned via a callback.
	pub receiver: futures::channel::mpsc::UnboundedReceiver<String>,
}

impl std::fmt::Debug for RpcTransactionOutput {
	fn fmt(&self, f: &mut std::fmt::Formatter) -> std::fmt::Result {
		write!(f, "RpcTransactionOutput {{ result: {:?}, session, receiver }}", self.result)
	}
}

/// An error for when the RPC call fails.
#[derive(Deserialize, Debug)]
pub struct RpcTransactionError {
	/// A Number that indicates the error type that occurred.
	pub code: i64,
	/// A String providing a short description of the error.
	pub message: String,
	/// A Primitive or Structured value that contains additional information about the error.
	pub data: Option<serde_json::Value>,
}

impl std::fmt::Display for RpcTransactionError {
	fn fmt(&self, f: &mut std::fmt::Formatter) -> std::fmt::Result {
		std::fmt::Debug::fmt(self, f)
	}
}

/// An extension trait for `RpcHandlers`.
pub trait RpcHandlersExt {
	/// Send a transaction through the RpcHandlers.
	fn send_transaction(
		&self,
		extrinsic: OpaqueExtrinsic,
	) -> Pin<Box<dyn Future<Output = Result<RpcTransactionOutput, RpcTransactionError>> + Send>>;
}

impl RpcHandlersExt for RpcHandlers {
	fn send_transaction(
		&self,
		extrinsic: OpaqueExtrinsic,
	) -> Pin<Box<dyn Future<Output = Result<RpcTransactionOutput, RpcTransactionError>> + Send>> {
		let (tx, rx) = futures::channel::mpsc::unbounded();
		let mem = RpcSession::new(tx.into());
		Box::pin(
			self.rpc_query(
				&mem,
				&format!(
					r#"{{
						"jsonrpc": "2.0",
						"method": "author_submitExtrinsic",
						"params": ["0x{}"],
						"id": 0
					}}"#,
					hex::encode(extrinsic.encode())
				),
			)
			.map(move |result| parse_rpc_result(result, mem, rx)),
		)
	}
}

pub(crate) fn parse_rpc_result(
	result: Option<String>,
	session: RpcSession,
	receiver: futures::channel::mpsc::UnboundedReceiver<String>,
) -> Result<RpcTransactionOutput, RpcTransactionError> {
	if let Some(ref result) = result {
		let json: serde_json::Value =
			serde_json::from_str(result).expect("the result can only be a JSONRPC string; qed");
		let error = json.as_object().expect("JSON result is always an object; qed").get("error");

		if let Some(error) = error {
			return Err(serde_json::from_value(error.clone())
				.expect("the JSONRPC result's error is always valid; qed"))
		}
	}

	Ok(RpcTransactionOutput { result, session, receiver })
}
>>>>>>> d2a43d47

/// An extension trait for `BlockchainEvents`.
pub trait BlockchainEventsExt<C, B>
where
	C: BlockchainEvents<B>,
	B: BlockT,
{
	/// Wait for `count` blocks to be imported in the node and then exit. This function will not
	/// return if no blocks are ever created, thus you should restrict the maximum amount of time of
	/// the test execution.
	fn wait_for_blocks(&self, count: usize) -> Pin<Box<dyn Future<Output = ()> + Send>>;
}

impl<C, B> BlockchainEventsExt<C, B> for C
where
	C: BlockchainEvents<B>,
	B: BlockT,
{
	fn wait_for_blocks(&self, count: usize) -> Pin<Box<dyn Future<Output = ()> + Send>> {
		assert!(count > 0, "'count' argument must be greater than 0");

		let mut import_notification_stream = self.import_notification_stream();
		let mut blocks = HashSet::new();

		Box::pin(async move {
			while let Some(notification) = import_notification_stream.next().await {
				if notification.is_new_best {
					blocks.insert(notification.hash);
					if blocks.len() == count {
						break
					}
				}
			}
		})
	}
}

#[cfg(test)]
mod tests {
	use sc_service::RpcSession;

	fn create_session_and_receiver(
	) -> (RpcSession, futures::channel::mpsc::UnboundedReceiver<String>) {
		let (tx, rx) = futures::channel::mpsc::unbounded();
		let mem = RpcSession::new(tx.into());

		(mem, rx)
	}

	#[test]
	fn parses_error_properly() {
		let (mem, rx) = create_session_and_receiver();
		assert!(super::parse_rpc_result(None, mem, rx).is_ok());

		let (mem, rx) = create_session_and_receiver();
		assert!(super::parse_rpc_result(
			Some(
				r#"{
				"jsonrpc": "2.0",
				"result": 19,
				"id": 1
			}"#
				.to_string()
			),
			mem,
			rx
		)
		.is_ok(),);

		let (mem, rx) = create_session_and_receiver();
		let error = super::parse_rpc_result(
			Some(
				r#"{
				"jsonrpc": "2.0",
				"error": {
					"code": -32601,
					"message": "Method not found"
				},
				"id": 1
			}"#
				.to_string(),
			),
			mem,
			rx,
		)
		.unwrap_err();
		assert_eq!(error.code, -32601);
		assert_eq!(error.message, "Method not found");
		assert!(error.data.is_none());

		let (mem, rx) = create_session_and_receiver();
		let error = super::parse_rpc_result(
			Some(
				r#"{
				"jsonrpc": "2.0",
				"error": {
					"code": -32601,
					"message": "Method not found",
					"data": 42
				},
				"id": 1
			}"#
				.to_string(),
			),
			mem,
			rx,
		)
		.unwrap_err();
		assert_eq!(error.code, -32601);
		assert_eq!(error.message, "Method not found");
		assert!(error.data.is_some());
	}
}<|MERGE_RESOLUTION|>--- conflicted
+++ resolved
@@ -292,7 +292,6 @@
 	}
 }
 
-<<<<<<< HEAD
 // TODO: (dp) This is **not** dead code; used in polkadot and cumulus for testing. See https://github.com/paritytech/substrate/pull/9264
 // 		 We need a solution for this.
 
@@ -303,7 +302,7 @@
 // 	/// The session object.
 // 	pub session: RpcSession,
 // 	/// An async receiver if data will be returned via a callback.
-// 	pub receiver: futures01::sync::mpsc::Receiver<String>,
+// 	pub receiver: futures::channel::mpsc::UnboundedReceiver<String>,
 // }
 
 // impl std::fmt::Debug for RpcTransactionOutput {
@@ -343,10 +342,10 @@
 // 		&self,
 // 		extrinsic: OpaqueExtrinsic,
 // 	) -> Pin<Box<dyn Future<Output = Result<RpcTransactionOutput, RpcTransactionError>> + Send>> {
-// 		let (tx, rx) = futures01::sync::mpsc::channel(0);
+// 		let (tx, rx) = futures::channel::mpsc::unbounded();
 // 		let mem = RpcSession::new(tx.into());
-// 		Box::pin(self
-// 			.rpc_query(
+// 		Box::pin(
+// 			self.rpc_query(
 // 				&mem,
 // 				&format!(
 // 					r#"{{
@@ -358,7 +357,7 @@
 // 					hex::encode(extrinsic.encode())
 // 				),
 // 			)
-// 			.map(move |result| parse_rpc_result(result, mem, rx))
+// 			.map(move |result| parse_rpc_result(result, mem, rx)),
 // 		)
 // 	}
 // }
@@ -366,117 +365,21 @@
 // pub(crate) fn parse_rpc_result(
 // 	result: Option<String>,
 // 	session: RpcSession,
-// 	receiver: futures01::sync::mpsc::Receiver<String>,
+// 	receiver: futures::channel::mpsc::UnboundedReceiver<String>,
 // ) -> Result<RpcTransactionOutput, RpcTransactionError> {
 // 	if let Some(ref result) = result {
-// 		let json: serde_json::Value = serde_json::from_str(result)
-// 			.expect("the result can only be a JSONRPC string; qed");
-// 		let error = json
-// 			.as_object()
-// 			.expect("JSON result is always an object; qed")
-// 			.get("error");
+// 		let json: serde_json::Value =
+// 			serde_json::from_str(result).expect("the result can only be a JSONRPC string; qed");
+// 		let error = json.as_object().expect("JSON result is always an object; qed").get("error");
 
 // 		if let Some(error) = error {
-// 			return Err(
-// 				serde_json::from_value(error.clone())
-// 					.expect("the JSONRPC result's error is always valid; qed")
-// 			)
+// 			return Err(serde_json::from_value(error.clone())
+// 				.expect("the JSONRPC result's error is always valid; qed"))
 // 		}
 // 	}
 
-// 	Ok(RpcTransactionOutput {
-// 		result,
-// 		session,
-// 		receiver,
-// 	})
-// }
-=======
-/// The output of an RPC transaction.
-pub struct RpcTransactionOutput {
-	/// The output string of the transaction if any.
-	pub result: Option<String>,
-	/// The session object.
-	pub session: RpcSession,
-	/// An async receiver if data will be returned via a callback.
-	pub receiver: futures::channel::mpsc::UnboundedReceiver<String>,
-}
-
-impl std::fmt::Debug for RpcTransactionOutput {
-	fn fmt(&self, f: &mut std::fmt::Formatter) -> std::fmt::Result {
-		write!(f, "RpcTransactionOutput {{ result: {:?}, session, receiver }}", self.result)
-	}
-}
-
-/// An error for when the RPC call fails.
-#[derive(Deserialize, Debug)]
-pub struct RpcTransactionError {
-	/// A Number that indicates the error type that occurred.
-	pub code: i64,
-	/// A String providing a short description of the error.
-	pub message: String,
-	/// A Primitive or Structured value that contains additional information about the error.
-	pub data: Option<serde_json::Value>,
-}
-
-impl std::fmt::Display for RpcTransactionError {
-	fn fmt(&self, f: &mut std::fmt::Formatter) -> std::fmt::Result {
-		std::fmt::Debug::fmt(self, f)
-	}
-}
-
-/// An extension trait for `RpcHandlers`.
-pub trait RpcHandlersExt {
-	/// Send a transaction through the RpcHandlers.
-	fn send_transaction(
-		&self,
-		extrinsic: OpaqueExtrinsic,
-	) -> Pin<Box<dyn Future<Output = Result<RpcTransactionOutput, RpcTransactionError>> + Send>>;
-}
-
-impl RpcHandlersExt for RpcHandlers {
-	fn send_transaction(
-		&self,
-		extrinsic: OpaqueExtrinsic,
-	) -> Pin<Box<dyn Future<Output = Result<RpcTransactionOutput, RpcTransactionError>> + Send>> {
-		let (tx, rx) = futures::channel::mpsc::unbounded();
-		let mem = RpcSession::new(tx.into());
-		Box::pin(
-			self.rpc_query(
-				&mem,
-				&format!(
-					r#"{{
-						"jsonrpc": "2.0",
-						"method": "author_submitExtrinsic",
-						"params": ["0x{}"],
-						"id": 0
-					}}"#,
-					hex::encode(extrinsic.encode())
-				),
-			)
-			.map(move |result| parse_rpc_result(result, mem, rx)),
-		)
-	}
-}
-
-pub(crate) fn parse_rpc_result(
-	result: Option<String>,
-	session: RpcSession,
-	receiver: futures::channel::mpsc::UnboundedReceiver<String>,
-) -> Result<RpcTransactionOutput, RpcTransactionError> {
-	if let Some(ref result) = result {
-		let json: serde_json::Value =
-			serde_json::from_str(result).expect("the result can only be a JSONRPC string; qed");
-		let error = json.as_object().expect("JSON result is always an object; qed").get("error");
-
-		if let Some(error) = error {
-			return Err(serde_json::from_value(error.clone())
-				.expect("the JSONRPC result's error is always valid; qed"))
-		}
-	}
-
-	Ok(RpcTransactionOutput { result, session, receiver })
-}
->>>>>>> d2a43d47
+// 	Ok(RpcTransactionOutput { result, session, receiver })
+// }
 
 /// An extension trait for `BlockchainEvents`.
 pub trait BlockchainEventsExt<C, B>
